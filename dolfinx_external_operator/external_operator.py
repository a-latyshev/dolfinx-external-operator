from typing import List, Optional, Tuple, Dict

import numpy as np

import basix
import ufl
from dolfinx import fem
from ufl.constantvalue import as_ufl
from ufl.core.ufl_type import ufl_type


@ufl_type(num_ops="varying", is_differential=True)
class FEMExternalOperator(ufl.ExternalOperator):
    """Finite element external operator.

    The `FEMExternalOperator` class extends the functionality of the original
    `ufl.ExternalOperator` class, which symbolically represents operators that
    are not straightforwardly expressible in UFL.
    """

    # Slots are disabled here because they cause trouble in PyDOLFIN
    # multiple inheritance pattern:
    _ufl_noslots_ = True

    def __init__(
        self,
        *operands,
        function_space: fem.function.FunctionSpace,
        external_function=None,
        derivatives: Optional[Tuple[int, ...]] = None,
        argument_slots=(),
        hidden_operands: Optional[List[fem.function.Function]] = None,
    ) -> None:
        """Initializes `FEMExternalOperator`.

        Args:
            operands: operands on which the external operator acts.
            function_space: the `FunctionSpace`, or `MixedFunctionSpace`(?) on
                which to build this Function.
            external_function: A callable Python function defining the
                behaviour of the external operator and its derivatives.
            derivatives: A tuple specifiying the derivative multiindex with
                respect to operands.
            argument_slots: tuple composed containing expressions with
                `ufl.Argument` or `ufl.Coefficient` objects.
            hidden_operands: operands on which the external operator acts, but
                the differentiation with respect to which is not required.
        """
        ufl_element = function_space.ufl_element()
        if ufl_element.family_name != "quadrature":
            raise TypeError(
                "FEMExternalOperator currently only supports Quadrature elements.")

        super().__init__(
            *operands,
            function_space=function_space,
            derivatives=derivatives,
            argument_slots=argument_slots,
        )

        self.ufl_operands = tuple(map(as_ufl, operands))
        new_shape = super().ufl_shape
        for i, e in enumerate(self.derivatives):
            new_shape += self.ufl_operands[i].ufl_shape * e
        if new_shape != super().ufl_shape:
            mesh = function_space.mesh
            quadrature_element = basix.ufl.quadrature_element(
                mesh.topology.cell_name(),
                degree=ufl_element.degree,
                value_shape=new_shape,
            )
            self.ref_function_space = fem.functionspace(
                mesh, quadrature_element)
        else:
            self.ref_function_space = function_space
        # Make the global coefficient associated to the external operator
        self.ref_coefficient = fem.Function(self.ref_function_space)

        self.external_function = external_function
        self.hidden_operands = hidden_operands

    # @property
    # def ufl_shape(self):
    #     return self.ref_coefficient.ufl_shape

    def _ufl_expr_reconstruct_(
        self,
        *operands,
        function_space=None,
        derivatives=None,
        argument_slots=None,
        add_kwargs={},
    ):
        """Return a new object of the same type with new operands."""
        return type(self)(
            *operands,
            function_space=function_space or self.ref_function_space,
            external_function=self.external_function,
            derivatives=derivatives or self.derivatives,
            argument_slots=argument_slots or self.argument_slots(),
            hidden_operands=self.hidden_operands,
            **add_kwargs,
        )

    def update(self, operands_eval: List[np.ndarray]) -> None:
        """Updates the global values of external operator.

        Evaluates the external operator according to its definition in
        `external_function` and updates values in the reference coefficient, a
        globally allocated coefficient associated with the external operator.

        Args:
            operands_eval: A list with values of operands, on which the derivation is performed.
        Returns:
            None
        """
        hidden_operands_eval = []
        if self.hidden_operands is not None:
            for operand in self.hidden_operands:
                # TODO: more elegant solution is required
                hidden_operands_eval.append(operand.x.array)
        all_operands_eval = operands_eval + hidden_operands_eval
        external_operator_eval = self.external_function(
            self.derivatives)(*all_operands_eval)
        np.copyto(self.ref_coefficient.x.array, external_operator_eval)


def evaluate_operands(external_operators: List[FEMExternalOperator]) -> Dict[ufl.core.expr.Expr, np.ndarray]:
    """Evaluates operands of external operators.

    Args:
        external_operators: A list with external operators required to be updated.

    Returns:
        A map between quadrature type and UFL operand and the `ndarray`, the
        evaluation of the operand.
    """
    # TODO: Generalise to evaluate operands on subset of cells.
    ref_function_space = external_operators[0].ref_function_space
    ufl_element = ref_function_space.ufl_element()
    mesh = ref_function_space.mesh
    quadrature_points = basix.make_quadrature(
        ufl_element.cell_type, ufl_element.degree, basix.QuadratureType.Default)[0]
    map_c = mesh.topology.index_map(mesh.topology.dim)
    num_cells = map_c.size_local + map_c.num_ghosts
    cells = np.arange(0, num_cells, dtype=np.int32)

    # Evaluate unique operands in external operators
    evaluated_operands = {}
    for external_operator in external_operators:
        # TODO: Is it possible to get the basix information out here?
        for operand in external_operator.ufl_operands:
            try:
                evaluated_operands[operand]
            except KeyError:
                # TODO: Next call is potentially expensive in parallel.
                expr = fem.Expression(operand, quadrature_points)
                evaluated_operand = expr.eval(mesh, cells)
<<<<<<< HEAD
                evaluated_operand = evaluated_operand.reshape(num_cells, -1) 
                evaluated_operands[(quadrature_triple, operand)] = evaluated_operand  # TODO: to optimize!
=======
                # TODO: to optimize!
                evaluated_operands[operand] = evaluated_operand
>>>>>>> fa4a8850
    return evaluated_operands


def evaluate_external_operators(external_operators: List[FEMExternalOperator], evaluated_operands: Dict[ufl.core.expr.Expr, np.ndarray]) -> None:
    """Evaluates external operators and updates their reference coefficients.

    Args:
        external_operators: A list with external operators to evaluate.
        evaluated_operands: A list containing operands values in `ndarray`-format.

    Returns:
        None
    """
    for external_operator in external_operators:
        operands_eval = []
        for operand in external_operator.ufl_operands:
            operands_eval.append(evaluated_operands[operand])
        external_operator.update(operands_eval)


def _replace_action(action: ufl.Action):
    # Extract the trial function associated with ExternalOperator
    N_tilde = action.left().arguments()[-1]
    external_operator_argument = action.right().argument_slots()[-1]
    coefficient = action.right().ref_coefficient
    # NOTE: Is this replace always appropriate?
    arg_dim = len(external_operator_argument.ufl_shape)
    coeff_dim = len(coefficient.ufl_shape)
    indexes = ufl.indices(coeff_dim)
    indexes_contracted = indexes[coeff_dim - arg_dim:]
    replacement = ufl.as_tensor(
        coefficient[indexes] * external_operator_argument[indexes_contracted], indexes[:coeff_dim - arg_dim])

    form_replaced = ufl.algorithms.replace(
        action.left(), {N_tilde: replacement})
    return form_replaced, action.right()


def _replace_form(form: ufl.Form):
    external_operators = form.base_form_operators()
    ex_ops_map = {ex_op: ex_op.ref_coefficient for ex_op in external_operators}
    replaced_form = ufl.algorithms.replace(form, ex_ops_map)
    return replaced_form, external_operators


def replace_external_operators(form):
    replaced_form = None
    external_operators = []
    if isinstance(form, ufl.Action):
        if isinstance(form.right(), ufl.Action):
            replaced_right_part, ex_ops = replace_external_operators(
                form.right())
            external_operators += ex_ops
            interim_form = ufl.Action(form.left(), replaced_right_part)
            replaced_form, ex_ops = replace_external_operators(interim_form)
            external_operators += ex_ops
        elif isinstance(form.right(), FEMExternalOperator):
            replaced_form, ex_op = _replace_action(form)
            external_operators += [ex_op]
        else:
            raise RuntimeError(
                "Expected an ExternalOperator in the right part of the Action.")
    elif isinstance(form, ufl.FormSum):
        components = form.components()
        # TODO: Modify this loop so it runs from range(0, len(components))
        replaced_form, ex_ops = replace_external_operators(components[0])
        external_operators += ex_ops
        for i in range(1, len(components)):
            replaced_form_term, ex_ops = replace_external_operators(
                components[i])
            replaced_form += replaced_form_term
            external_operators += ex_ops
    elif isinstance(form, ufl.Form):
        replaced_form, ex_ops = _replace_form(form)
        external_operators += ex_ops

    return replaced_form, external_operators


# def _find_trivial_operands(external_operator: FEMExternalOperator, evaluated_operands: Dict[ufl.core.expr.Expr, np.ndarray]) -> None:
#     ref_function_space = external_operators[0].ref_function_space
#     ufl_element = ref_function_space.ufl_element()
#     mesh = ref_function_space.mesh
#     quadrature_points = basix.make_quadrature(
#         ufl_element.cell_type, ufl_element.degree, basix.QuadratureType.Default)[0]
#     map_c = mesh.topology.index_map(mesh.topology.dim)
#     num_cells = map_c.size_local + map_c.num_ghosts
#     cells = np.arange(0, num_cells, dtype=np.int32)

#     for operand in external_operator.trivial_operands:
#         try:
#             evaluated_operands[operand]
#         except KeyError:
#             expr = fem.Expression(operand, quadrature_points)
#             evaluated_operand = expr.eval(mesh, cells)
#             # TODO: to optimize!
#             evaluated_operands[operand] = evaluated_operand

#     for operand in external_operator.non_trivial_operands:
#         _find_trivial_operands(operand, evaluated_operands)


# def find_trivial_operands(external_operators: List[FEMExternalOperator]):
#     """Evaluates unique operands of provided external operators.

#     It takes into account all unique & trivial operands of absolutely all
#     external operators including those which are operands of other external
#     operators. Thus, this function works recursively. Trivial operands are UFL
#     expressions. Non-trivial operands are `FEMExternalOperator` objects.
#     """
#     evaluated_operands = {}
#     for external_operator in external_operators:
#         _find_trivial_operands(external_operator)
#     return evaluated_operands<|MERGE_RESOLUTION|>--- conflicted
+++ resolved
@@ -156,13 +156,8 @@
                 # TODO: Next call is potentially expensive in parallel.
                 expr = fem.Expression(operand, quadrature_points)
                 evaluated_operand = expr.eval(mesh, cells)
-<<<<<<< HEAD
-                evaluated_operand = evaluated_operand.reshape(num_cells, -1) 
-                evaluated_operands[(quadrature_triple, operand)] = evaluated_operand  # TODO: to optimize!
-=======
                 # TODO: to optimize!
                 evaluated_operands[operand] = evaluated_operand
->>>>>>> fa4a8850
     return evaluated_operands
 
 
