# Simple workflow for deploying static content to GitHub Pages
name: Build documentation

on:
<<<<<<< HEAD
  workflow_call:
  push:
    branches:
      - "**"
=======
  workflow_dispatch:
  workflow_call:
  push:
    branches:
      # - "!main"
      - "!*"
>>>>>>> bb1e1786

jobs:
  build-docs:
    runs-on: ubuntu-latest
    container: dolfinx/dolfinx:nightly
    steps:
      - uses: actions/checkout@v4
      
      - name: Install package
        run: |
          apt-get update && apt-get install -y libgl1-mesa-glx xvfb
          pip install '.[ci]'

      - name: ruff check and format
        run: |
          ruff check .
          ruff format --check .

      - name: Build book
        run: jupyter book build docs/
      
      - name: Upload documentation as artifact
        uses: actions/upload-artifact@v3
        with:
          name: webpage
          path: docs/_build/html
          if-no-files-found: error<|MERGE_RESOLUTION|>--- conflicted
+++ resolved
@@ -2,19 +2,11 @@
 name: Build documentation
 
 on:
-<<<<<<< HEAD
-  workflow_call:
-  push:
-    branches:
-      - "**"
-=======
   workflow_dispatch:
   workflow_call:
   push:
     branches:
-      # - "!main"
       - "!*"
->>>>>>> bb1e1786
 
 jobs:
   build-docs:
