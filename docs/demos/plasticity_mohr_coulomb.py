# ---
# jupyter:
#   jupytext:
#     cell_metadata_filter: -all
#     custom_cell_magics: kql
#     text_representation:
#       extension: .py
#       format_name: percent
#       format_version: '1.3'
#       jupytext_version: 1.11.2
#   kernelspec:
#     display_name: Python 3
#     language: python
#     name: python3
# ---

# JSH: Comments on text.
# 1. The main point of this tutorial is to show how JAX AD can be used to
#    take away a lot of the by-hand differentiation. When I read this
#    intro, it just seems like something I could have done in e.g. MFront.
# 2. The equations should be put down where you define them in the code.

# %% [markdown]
# # Plasticity of Mohr-Coulomb
#
# The current tutorial implements the non-associative plasticity model of
# Mohr-Coulomb with apex-smoothing, where the constitutive relations are defined
# using the external package JAX. Here we consider the same cylinder expansion
# problem in the two-dimensional case in a symmetric formulation, which was
# considered in the previous tutorial on von Mises plasticity.
#
# The tutorial is based on the MFront/TFEL
# [implementation](https://thelfer.github.io/tfel/web/MohrCoulomb.html) of the
# Mohr-Coulomb elastoplastic model with apex smoothing.
#
# ## Problem formulation
#
<<<<<<< HEAD
# We solve the same cylinder expansion problem from the previous tutorial of von
# Mises plasticity and follow the same Mandel-Voigt notation. Thus, we focus here
# on the constitutive model definition and its implementation.
#
# We consider a non-associative plasticity law without hardening that is defined
# by the Mohr-Coulomb yield surface $F$ and the plastic potential $G$. Both
# quantities may be expressed through the following function $H$
#
# \begin{align*}
#     & H(\boldsymbol{\sigma}, \alpha) =
#     \frac{I_1(\boldsymbol{\sigma})}{3}\sin\alpha + \sqrt{J_2(\boldsymbol{\sigma})
#     K^2(\alpha) + a^2(\alpha)\sin^2\alpha} - c\cos\alpha, \\
#     & F(\boldsymbol{\sigma}) = H(\boldsymbol{\sigma}, \phi), \\
#     & G(\boldsymbol{\sigma}) = H(\boldsymbol{\sigma}, \psi),
# \end{align*}
#
=======
# We solve the same cylinder expansion problem from the previous tutorial of
# von Mises plasticity and follow the same Mandel-Voigt notation. Thus, we
# focus here on the constitutive model definition and its implementation.
#
# We consider a non-associative plasticity law without hardening that is
# defined by the Mohr-Coulomb yield surface $F$ and the plastic potential $G$.
# Both quantities may be expressed through the following function $H$
#
# \begin{align*}
#     & H(\boldsymbol{\sigma}, \alpha) =
#     \frac{I_1(\boldsymbol{\sigma})}{3}\sin\alpha +
#     \sqrt{J_2(\boldsymbol{\sigma}) K^2(\alpha) + a^2(\alpha)\sin^2\alpha} -
#     c\cos\alpha, \\
#     & F(\boldsymbol{\sigma}) = H(\boldsymbol{\sigma}, \phi), \\
#     & G(\boldsymbol{\sigma}) = H(\boldsymbol{\sigma}, \psi),
# \end{align*}
>>>>>>> 0e77c158
# where $\phi$ and $\psi$ are friction and dilatancy angles, $c$ is a cohesion,
# $I_1(\boldsymbol{\sigma}) = \mathrm{tr} \boldsymbol{\sigma}$ is the first
# invariant of the stress tensor and $J_2(\boldsymbol{\sigma}) =
# \frac{1}{2}\boldsymbol{s}:\boldsymbol{s}$ is the second invariant of the
# deviatoric part of the stress tensor. The expression of the coefficient
# $K(\alpha)$ may be found in the MFront/TFEL
# [implementation](https://thelfer.github.io/tfel/web/MohrCoulomb.html).
#
<<<<<<< HEAD
# During the plastic loading the stress-strain state of the solid must satisfy the
# following system of nonlinear equations
#
=======
# During the plastic loading the stress-strain state of the solid must satisfy
# the following system of nonlinear equations
>>>>>>> 0e77c158
# $$
#     \begin{cases}
#         \boldsymbol{r}_{G}(\boldsymbol{\sigma}_{n+1}, \Delta\lambda) =
#         \boldsymbol{\sigma}_{n+1} - \boldsymbol{\sigma}_n -
<<<<<<< HEAD
#         \boldsymbol{C}.(\Delta\boldsymbol{\varepsilon} - \Delta\lambda \frac{d
#         G}{d\boldsymbol{\sigma}}(\boldsymbol{\sigma_{n+1}})) = \boldsymbol{0}, \\
=======
#         \boldsymbol{C}.(\Delta\boldsymbol{\varepsilon} - \Delta\lambda
#         \frac{d G}{d\boldsymbol{\sigma}}(\boldsymbol{\sigma_{n+1}})) =
#         \boldsymbol{0}, \\
>>>>>>> 0e77c158
#         r_F(\boldsymbol{\sigma}_{n+1}) = F(\boldsymbol{\sigma}_{n+1}) = 0,
#     \end{cases}
# $$ (eq_MC_1)
#
<<<<<<< HEAD
# where the index $n$ is associated with values from the previous loading step.
#
# By introducing the residual vector $\boldsymbol{r} =
# [\boldsymbol{r}_{G}^T, r_F]^T$ and its argument vector $\boldsymbol{x} =
# [\sigma_{xx}, \sigma_{yy}, \sigma_{zz}, \sqrt{2}\sigma_{xy}, \Delta\lambda]^T$
# we solve the following equation:
#
# $$ \boldsymbol{r}(\boldsymbol{x}_{n+1}) = \boldsymbol{0} $$
#
# To solve this system we apply the Newton method and then introduce the
# Jacobian of the residual vector $\boldsymbol{j} = \frac{\partial
# \boldsymbol{r}}{\partial \boldsymbol{x}}$
=======
# By introducing the residual vector $\boldsymbol{r} = [\boldsymbol{r}_{G}^T,
# r_F]^T$ and its argument vector $\boldsymbol{x} = [\sigma_{xx}, \sigma_{yy},
# \sigma_{zz}, \sqrt{2}\sigma_{xy}, \Delta\lambda]^T$ we solve the following
# equation:
# $$
#     \boldsymbol{r}(\boldsymbol{x}_{n+1}) = \boldsymbol{0}
# $$
#
# To solve this system we apply the Newton method and then introduce the
# Jacobian of the residual vector $\boldsymbol{j} = \frac{\partial
# \boldsymbol{r}}{\partial \boldsymbol{x}}$
#
# $$
#     \boldsymbol{r}(\boldsymbol{x}_{n+1}) = \boldsymbol{r}(\boldsymbol{x}_{n})
#     + \boldsymbol{j}(\boldsymbol{x}_{n})(\boldsymbol{x}_{n+1} -
#     \boldsymbol{x}_{n})
# $$
#
# $$
#     \boldsymbol{j}(\boldsymbol{x}_{n})\boldsymbol{y} = -
#     \boldsymbol{r}(\boldsymbol{x}_{n})
# $$
>>>>>>> 0e77c158
#
# $$ \boldsymbol{r}(\boldsymbol{x}_{n+1}) = \boldsymbol{r}(\boldsymbol{x}_{n}) +
# \boldsymbol{j}(\boldsymbol{x}_{n})(\boldsymbol{x}_{n+1} - \boldsymbol{x}_{n}) $$
#
# $$ \boldsymbol{j}(\boldsymbol{x}_{n})\boldsymbol{y} = -
# \boldsymbol{r}(\boldsymbol{x}_{n}) $$
#
# $$ \boldsymbol{x}_{n+1} = \boldsymbol{x}_n + \boldsymbol{y} $$
#
# During the elastic loading, we consider a trivial system of equations
#
# $$
#     \begin{cases}
#         \boldsymbol{\sigma}_{n+1} = \boldsymbol{\sigma}_n +
<<<<<<< HEAD
#         \boldsymbol{C}.\Delta\boldsymbol{\varepsilon}, \\
#         \Delta\lambda = 0.
#     \end{cases}
# $$ (eq_MC_2)
#
#  The algorithm solving the systems {eq}`eq_MC_1`--{eq}`eq_MC_2` is called the
# return-mapping procedure and the solution defines the return-mapping correction
# of the stress tensor. By implementation of the external operator
=======
#         \boldsymbol{C}.\Delta\boldsymbol{\varepsilon}, \\ \Delta\lambda = 0.
#     \end{cases}
# $$ (eq_MC_2)
#
# The algorithm solving the systems `eq`{eq_MC_1}--`eq`{eq_MC_2} is called the
# return-mapping procedure and the solution defines the return-mapping
# correction of the stress tensor. By implementation of the external operator
>>>>>>> 0e77c158
# $\boldsymbol{\sigma}$ we mean the implementation of the return-mapping
# procedure. By applying the automatic differentiation (AD) technique to this
# algorithm we may restore the stress derivative
# $\frac{\mathrm{d}\boldsymbol{\sigma}}{\mathrm{d}\boldsymbol{\varepsilon}}$.
#
# The JAX library was used to implement the external operator and its
# derivative.
#
# ```{note}
<<<<<<< HEAD
# Although the tutorial shows the implementation of the Mohr-Coulomb model, it is
# quite general to be adapted to a wide rage of plasticity models that may be
# defined through a yield surface and a plastic potential.
=======
# Although the tutorial shows the implementation of the Mohr-Coulomb model, it
# is quite general to be adapted to a wide rage of plasticity models that may
# be defined through a yield surface and a plastic potential.
>>>>>>> 0e77c158
# ```
#
# ## Implementation
#
# ### Preamble

# %%
from mpi4py import MPI
from petsc4py import PETSc

import jax
<<<<<<< HEAD
=======
import jax.lax
>>>>>>> 0e77c158
import jax.numpy as jnp
import matplotlib.pyplot as plt
import numpy as np
from solvers import LinearProblem
from utilities import build_cylinder_quarter, find_cell_by_point

import basix
import ufl
from dolfinx import common, fem
from dolfinx_external_operator import (
    FEMExternalOperator,
    evaluate_external_operators,
    evaluate_operands,
    replace_external_operators,
)

jax.config.update("jax_enable_x64", True)  # replace by JAX_ENABLE_X64=True

# %% [markdown]
# ### Model parameters
#
# Here we define geometrical and material parameters of the problem as well as
# some useful constants.

# %%
R_i = 1  # [m] Inner radius
R_e = 21  # [m] Outer radius

E = 6778  # [MPa] Young modulus
nu = 0.25  # [-] Poisson ratio
P_i_value = 3.45  # [MPa]

c = 3.45  # [MPa] cohesion
phi = 30 * np.pi / 180  # [rad] friction angle
<<<<<<< HEAD
psi = 60 * np.pi / 180  # [rad] dilatancy angle
# [rad] transition angle as defined by Abbo and Sloan
theta_T = 20 * np.pi / 180
=======
psi = 30 * np.pi / 180  # [rad] dilatancy angle
theta_T = 20 * np.pi / 180  # [rad] transition angle as defined by Abbo and Sloan
>>>>>>> 0e77c158
a = 0.5 * c / np.tan(phi)  # [MPa] tension cuff-off parameter


# %%
mesh, facet_tags, facet_tags_labels = build_cylinder_quarter(R_e=R_e, R_i=R_i)

# %%
k_u = 2
V = fem.functionspace(mesh, ("Lagrange", k_u, (2,)))
# Boundary conditions
bottom_facets = facet_tags.find(facet_tags_labels["Lx"])
left_facets = facet_tags.find(facet_tags_labels["Ly"])

bottom_dofs_y = fem.locate_dofs_topological(V.sub(1), mesh.topology.dim - 1, bottom_facets)
left_dofs_x = fem.locate_dofs_topological(V.sub(0), mesh.topology.dim - 1, left_facets)

sym_bottom = fem.dirichletbc(np.array(0.0, dtype=PETSc.ScalarType), bottom_dofs_y, V.sub(1))
sym_left = fem.dirichletbc(np.array(0.0, dtype=PETSc.ScalarType), left_dofs_x, V.sub(0))

bcs = [sym_bottom, sym_left]


def epsilon(v):
    grad_v = ufl.grad(v)
    return ufl.as_vector([grad_v[0, 0], grad_v[1, 1], 0, np.sqrt(2.0) * 0.5 * (grad_v[0, 1] + grad_v[1, 0])])


k_stress = 2 * (k_u - 1)
ds = ufl.Measure(
    "ds",
    domain=mesh,
    subdomain_data=facet_tags,
    metadata={"quadrature_degree": k_stress, "quadrature_scheme": "default"},
)

dx = ufl.Measure(
    "dx",
    domain=mesh,
    metadata={"quadrature_degree": k_stress, "quadrature_scheme": "default"},
)

S_element = basix.ufl.quadrature_element(mesh.topology.cell_name(), degree=k_stress, value_shape=(4,))
S = fem.functionspace(mesh, S_element)


Du = fem.Function(V, name="displacement_increment")
u = fem.Function(V, name="Total_displacement")
du = fem.Function(V, name="du")
v = ufl.TrialFunction(V)
u_ = ufl.TestFunction(V)

sigma = FEMExternalOperator(epsilon(Du), function_space=S)
sigma_n = fem.Function(S, name="sigma_n")


# %% [markdown]
# ### Defining the external operator
#
<<<<<<< HEAD
# In order to define the behaviour of the external operator and its derivatives,
# we need to implement the return-mapping procedure solving the constitutive
# equations {eq}`eq_MC_1`--{eq}`eq_MC_2` and apply the automatic differentiation
# tool to this algorithm.
=======
# In order to define the behaviour of the external operator and its
# derivatives, we need to implement the return-mapping procedure solving the
# constitutive equations `eq`{eq_MC_1}--`eq`{eq_MC_2} and apply the automatic
# differentiation tool to this algorithm.
>>>>>>> 0e77c158
#
# #### Defining yield surface and plastic potential
#
# First of all, we define supplementary functions that help us to express the
# yield surface $F$ and the plastic potential $G$. In the following definitions,
# we use built-in functions of the JAX package, in particular, the conditional
# primitive `jax.lax.cond`. It is necessary for the correct work of the AD tool
# and just-in-time compilation. For more details, please, visit the JAX
# [documentation](https://jax.readthedocs.io/en/latest/).


# %%
def J3(sigma_local):
    return sigma_local[2] * (sigma_local[0] * sigma_local[1] - sigma_local[3] * sigma_local[3] / 2.0)


def coeff1(theta, angle):
    return jnp.cos(theta_T) - (1.0 / (jnp.sqrt(3.0)) * jnp.sin(angle) * jnp.sign(theta) * jnp.sin(theta_T))


def coeff2(theta, angle):
    return jnp.sign(theta) * jnp.sin(theta_T) + (1.0 / (jnp.sqrt(3.0)) * jnp.sin(angle) * jnp.cos(theta_T))


# JSH: use float literals where you want floats.
coeff3 = 18.0 * jnp.cos(3.0 * theta_T) * jnp.cos(3.0 * theta_T) * jnp.cos(3.0 * theta_T)


def C(theta, angle):
<<<<<<< HEAD
    return (- jnp.cos(3*theta_T) * coeff1(theta, angle) - 3 * sign(theta) * jnp.sin(3*theta_T) * coeff2(theta, angle)) \
    / coeff3


def B(theta, angle):
    return (sign(theta) * jnp.sin(6*theta_T) * coeff1(theta, angle) - 6 * jnp.cos(6*theta_T) * coeff2(theta, angle)) \
        / coeff3


def A(theta, angle):
    return - 1/jnp.sqrt(3) * jnp.sin(angle) * sign(theta) * jnp.sin(theta_T) - B(theta, angle) * sign(theta) * \
        jnp.sin(theta_T) - C(theta, angle) * jnp.sin(3 * theta_T) * \
        jnp.sin(3 * theta_T) + jnp.cos(theta_T)


def K(theta, angle):
    def K_true(theta, angle): return jnp.cos(theta) - 1 / \
        jnp.sqrt(3) * jnp.sin(angle) * jnp.sin(theta)
    def K_false(theta, angle): return A(theta, angle) + B(theta, angle) * \
        jnp.sin(3*theta) + C(theta, angle) * jnp.sin(3*theta)*jnp.sin(3*theta)
=======
    return (
        -jnp.cos(3.0 * theta_T) * coeff1(theta, angle)
        - 3.0 * jnp.sign(theta) * jnp.sin(3.0 * theta_T) * coeff2(theta, angle)
    ) / coeff3


def B(theta, angle):
    return (
        jnp.sign(theta) * jnp.sin(6.0 * theta_T) * coeff1(theta, angle)
        - 6.0 * jnp.cos(6.0 * theta_T) * coeff2(theta, angle)
    ) / coeff3


def A(theta, angle):
    return (
        -(1.0 / jnp.sqrt(3.0)) * jnp.sin(angle) * jnp.sign(theta) * jnp.sin(theta_T)
        - B(theta, angle) * jnp.sign(theta) * jnp.sin(theta_T)
        - C(theta, angle) * jnp.sin(3.0 * theta_T) * jnp.sin(3.0 * theta_T)
        + jnp.cos(theta_T)
    )


def K(theta, angle):
    def K_true(theta, angle):
        return jnp.cos(theta) - (1.0 / jnp.sqrt(3.0)) * jnp.sin(angle) * jnp.sin(theta)

    def K_false(theta, angle):
        return (
            A(theta, angle)
            + B(theta, angle) * jnp.sin(3.0 * theta)
            + C(theta, angle) * jnp.sin(3.0 * theta) * jnp.sin(3.0 * theta)
        )

>>>>>>> 0e77c158
    return jax.lax.cond(jnp.abs(theta) < theta_T, K_true, K_false, theta, angle)


def a_G(angle):
    return a * jnp.tan(phi) / jnp.tan(angle)


def surface(sigma_local, angle):
    dev = jnp.array(
        [
            [2.0 / 3.0, -1.0 / 3.0, -1.0 / 3.0, 0.0],
            [-1.0 / 3.0, 2.0 / 3.0, -1.0 / 3.0, 0.0],
            [-1.0 / 3.0, -1.0 / 3.0, 2.0 / 3.0, 0.0],
            [0.0, 0.0, 0.0, 1.0],
        ],
        dtype=PETSc.ScalarType,
    )

    s = dev @ sigma_local

    tr = jnp.array([1.0, 1.0, 1.0, 0.0], dtype=PETSc.ScalarType)
    I1 = tr @ sigma_local

    J2 = 0.5 * jnp.vdot(s, s)
<<<<<<< HEAD
    arg = -3*jnp.sqrt(3) * J3(s) / (2 * jnp.sqrt(J2*J2*J2))
    arg = jnp.clip(arg, -1, 1)
    # arcsin returns nan if its argument is equal to -1 + smth around 1e-16!!!
    theta = 1/3. * jnp.arcsin(arg)
    return I1/3 * jnp.sin(angle) + jnp.sqrt(J2 * K(theta, angle)*K(theta, angle) + a_G(angle)*a_G(angle) * \
    jnp.sin(angle)*jnp.sin(angle)) - c * jnp.cos(angle)
=======

    arg = -(3.0 * jnp.sqrt(3.0) * J3(s)) / (2.0 * jnp.sqrt(J2 * J2 * J2))
    arg = jnp.clip(arg, -1.0, 1.0)

    theta = 1.0 / 3.0 * jnp.arcsin(arg)
    return (
        (I1 / 3.0 * jnp.sin(angle))
        + jnp.sqrt(J2 * K(theta, angle) * K(theta, angle) + a_G(angle) * a_G(angle) * jnp.sin(angle) * jnp.sin(angle))
        - c * jnp.cos(angle)
    )
>>>>>>> 0e77c158


# %% [markdown]
# By picking up an appropriate angle we define the yield surface $F$ and the
# plastic potential $G$.


# %%
<<<<<<< HEAD
def f_MC(sigma_local): return surface(sigma_local, phi)
def g_MC(sigma_local): return surface(sigma_local, psi)


=======


# JSH: Does this trace phi and psi as static constants?
def f_MC(sigma_local):
    return surface(sigma_local, phi)


def g_MC(sigma_local):
    return surface(sigma_local, psi)


# JSH: Isn't argnums the default?
>>>>>>> 0e77c158
dgdsigma = jax.jacfwd(g_MC, argnums=(0))


# %% [markdown]
# #### Solving constitutive equations
#
# In this section, we define the constitutive model by solving the following
# systems
#
# \begin{align*}
#     & \text{Plastic flow:} \\
#     & \begin{cases}
<<<<<<< HEAD
# \boldsymbol{r}_{G}(\boldsymbol{\sigma}_{n+1}, \Delta\lambda) =
# \boldsymbol{\sigma}_{n+1} - \boldsymbol{\sigma}_n -
# \boldsymbol{C}.(\Delta\boldsymbol{\varepsilon} - \Delta\lambda \frac{d
# G}{d\boldsymbol{\sigma}}(\boldsymbol{\sigma_{n+1}})) = \boldsymbol{0}, \\
=======
#         \boldsymbol{r}_{G}(\boldsymbol{\sigma}_{n+1}, \Delta\lambda) =
#         \boldsymbol{\sigma}_{n+1} - \boldsymbol{\sigma}_n -
#         \boldsymbol{C}.(\Delta\boldsymbol{\varepsilon} - \Delta\lambda
#         \frac{d G}{d\boldsymbol{\sigma}}(\boldsymbol{\sigma_{n+1}})) =
#         \boldsymbol{0}, \\
>>>>>>> 0e77c158
#         r_F(\boldsymbol{\sigma}_{n+1}) = F(\boldsymbol{\sigma}_{n+1}) = 0,
#      \end{cases} \\
#     & \text{Elastic flow:} \\
#     &\begin{cases}
#         \boldsymbol{\sigma}_{n+1} = \boldsymbol{\sigma}_n +
#         \boldsymbol{C}.\Delta\boldsymbol{\varepsilon}, \\ \Delta\lambda = 0.
#     \end{cases}
# \end{align*}
#
<<<<<<< HEAD
# As the second one is trivial we focus on the first system only and rewrite it in
# the following form.
#
# $$
#     \boldsymbol{r}(\boldsymbol{x}_{n+1}) = \boldsymbol{0},
# $$
#
# where $\boldsymbol{x} = [\sigma_{xx}, \sigma_{yy}, \sigma_{zz}, \sqrt{2}\sigma_{xy}, \Delta\lambda]^T$.
=======
# As the second one is trivial we focus on the first system only and rewrite it
# in the following form.
# $$
#     \boldsymbol{r}(\boldsymbol{x}_{n+1}) = \boldsymbol{0},
# $$
# where $\boldsymbol{x} = [\sigma_{xx}, \sigma_{yy}, \sigma_{zz},
# \sqrt{2}\sigma_{xy}, \Delta\lambda]^T$.
>>>>>>> 0e77c158
#
# This nonlinear equation must be solved at each Gauss point, so we apply the
# Newton method, implement the whole algorithm locally and then vectorize the
# final result using `jax.vmap`.
#
<<<<<<< HEAD
# In the following cell, we define locally the residual $\boldsymbol{r}$ and its
# jacobian $\boldsymbol{j}$.
=======
# In the following cell, we define locally the residual $\boldsymbol{r}$ and
# its jacobian $\boldsymbol{j}$.
>>>>>>> 0e77c158

# %%
# NOTE: Actually, I put conditionals inside local functions, but we may
# implement two "branches" of the algo separetly and check the yielding
# condition in the main Newton loop. It may be more efficient, but idk. Anyway,
# as it is, it looks fancier.
<<<<<<< HEAD
=======

lmbda = E * nu / ((1.0 + nu) * (1.0 - 2.0 * nu))
mu = E / (2.0 * (1.0 + nu))
C_elas = np.array(
    [
        [lmbda + 2.0 * mu, lmbda, lmbda, 0.0],
        [lmbda, lmbda + 2.0 * mu, lmbda, 0.0],
        [lmbda, lmbda, lmbda + 2.0 * mu, 0.0],
        [0.0, 0.0, 0.0, 2.0 * mu],
    ],
    dtype=PETSc.ScalarType,
)

>>>>>>> 0e77c158

def deps_p(sigma_local, dlambda, deps_local, sigma_n_local):
    sigma_elas_local = sigma_n_local + C_elas @ deps_local
    yielding = f_MC(sigma_elas_local)

    def deps_p_elastic(sigma_local, dlambda):
        return jnp.zeros(4, dtype=PETSc.ScalarType)

    def deps_p_plastic(sigma_local, dlambda):
        return dlambda * dgdsigma(sigma_local)

    return jax.lax.cond(yielding <= 0.0, deps_p_elastic, deps_p_plastic, sigma_local, dlambda)



def r_sigma(sigma_local, dlambda, deps_local, sigma_n_local):
    deps_p_local = deps_p(sigma_local, dlambda, deps_local, sigma_n_local)
    return sigma_local - sigma_n_local - C_elas @ (deps_local - deps_p_local)


def r_f(sigma_local, dlambda, deps_local, sigma_n_local):
    sigma_elas_local = sigma_n_local + C_elas @ deps_local
    yielding = f_MC(sigma_elas_local)

    def r_f_elastic(sigma_local, dlambda):
        return dlambda

    def r_f_plastic(sigma_local, dlambda):
        return f_MC(sigma_local)

    # JSH: Why is this comparison with eps? eps is essentially 0.0 when doing <=.
    return jax.lax.cond(yielding <= 0.0, r_f_elastic, r_f_plastic, sigma_local, dlambda)



def r(x_local, deps_local, sigma_n_local):
    sigma_local = x_local[:4]
    dlambda_local = x_local[-1]

<<<<<<< HEAD
    sigma_local = x_local[:4]  # or `.at[:4].get()` is better?
    dlambda_local = x_local[-1]  # or `.at[-1].get()` is better?
=======
>>>>>>> 0e77c158
    res_sigma = r_sigma(sigma_local, dlambda_local, deps_local, sigma_n_local)
    res_f = r_f(sigma_local, dlambda_local, deps_local, sigma_n_local)

    res = jnp.c_["0,1,-1", res_sigma, res_f]
    return res


<<<<<<< HEAD
drdx = jax.jacfwd(r, argnums=(0))
=======
drdx = jax.jacfwd(r)
>>>>>>> 0e77c158

# %% [markdown]
# Then we define the function `return_mapping` that implements the
# return-mapping algorithm numerically via the Newton method.

# %%
Nitermax, tol = 200, 1e-8


<<<<<<< HEAD
=======
# JSH: You need to explain somewhere here how the while_loop interacts with
# vmap.
>>>>>>> 0e77c158
def sigma_return_mapping(deps_local, sigma_n_local):
    """Performs the return-mapping procedure.

    It solves elastoplastic constitutive equations numerically by applying the
    Newton method in a single Gauss point. The Newton loop is implement via
    `jax.lax.while_loop`.
    """
    niter = 0

    dlambda = jnp.array([0.0])
    sigma_local = sigma_n_local
    x_local = jnp.concatenate([sigma_local, dlambda])

    res = r(x_local, deps_local, sigma_n_local)
    norm_res0 = jnp.linalg.norm(res)

    def cond_fun(state):
        norm_res, niter, _ = state
        return jnp.logical_and(norm_res / norm_res0 > tol, niter < Nitermax)

    def body_fun(state):
        norm_res, niter, history = state

        x_local, deps_local, sigma_n_local, res = history

        J = drdx(x_local, deps_local, sigma_n_local)
        j_inv_vp = jnp.linalg.solve(J, -res)
        x_local = x_local + j_inv_vp

        res = r(x_local, deps_local, sigma_n_local)
        norm_res = jnp.linalg.norm(res)
        history = x_local, deps_local, sigma_n_local, res

        niter += 1

        return (norm_res, niter, history)

    history = (x_local, deps_local, sigma_n_local, res)

<<<<<<< HEAD
    output = jax.lax.while_loop(
        cond_fun, body_fun, (norm_res0, niter, history))
    sigma_local = output[2][0][:4]  # or `.at[:4].get()` is better?
    niter_total = output[1]
    norm_res = output[0]
=======
    norm_res, niter_total, x_local = jax.lax.while_loop(cond_fun, body_fun, (norm_res0, niter, history))

    sigma_local = x_local[0][:4]
>>>>>>> 0e77c158
    sigma_elas_local = C_elas @ deps_local
    yielding = f_MC(sigma_n_local + sigma_elas_local)

    return sigma_local, (sigma_local, niter_total, yielding, norm_res)
    # return sigma_local, (sigma_local,)


# %% [markdown]
# The `return_mapping` function returns a tuple with two elements. The first
# element is an array containing values of the external operator
<<<<<<< HEAD
# $\boldsymbol{\sigma}$ and the second one is another tuple containing additional
# data such as e.g. information on a convergence of the Newton method. Once we
# apply the JAX AD tool, the latter "converts" the first element of the
# `return_mapping` output into an array with values of the derivative
# $\frac{\mathrm{d}\boldsymbol{\sigma}}{\mathrm{d}\boldsymbol{\varepsilon}}$ and
# leaves untouched the second one. That is why we return `sigma_local` twice in
# the `return_mapping`: ....
=======
# $\boldsymbol{\sigma}$ and the second one is another tuple containing
# additional data such as e.g. information on a convergence of the Newton
# method. Once we apply the JAX AD tool, the latter "converts" the first
# element of the `return_mapping` output into an array with values of the
# derivative
# $\frac{\mathrm{d}\boldsymbol{\sigma}}{\mathrm{d}\boldsymbol{\varepsilon}}$
# and leaves untouched the second one. That is why we return `sigma_local`
# twice in the `return_mapping`: ....
>>>>>>> 0e77c158
#
# COMMENT: Well, looks too wordy...
# JSH eg.
# `jax.jacfwd` returns a callable that returns the Jacobian as its first return
# argument. As we also need sigma_local, we also return sigma_local as
# auxilliary data.

# %

dsigma_ddeps = jax.jacfwd(sigma_return_mapping, has_aux=True)

# NOTE: If we implemented the function `dsigma_ddeps` manually, it would return
# `C_tang_local, (sigma_local, niter_total, yielding, norm_res)`

# %% [markdown]
<<<<<<< HEAD
# Once we defined the function `dsigma_ddeps`, which evaluates both the external
# operator and its derivative locally, we can just vectorize it and define the
# final implementation of the external operator derivative.
=======
# Once we defined the function `dsigma_ddeps`, which evaluates both the
# external operator and its derivative locally, we can just vectorize it and
# define the final implementation of the external operator derivative.
>>>>>>> 0e77c158

# %%
dsigma_ddeps_vec = jax.jit(jax.vmap(dsigma_ddeps, in_axes=(0, 0)))


def C_tang_impl(deps):
    deps_ = deps.reshape((-1, 4))
    sigma_n_ = sigma_n.x.array.reshape((-1, 4))

    (C_tang_global, state) = dsigma_ddeps_vec(deps_, sigma_n_)
    sigma_global, niter, yielding, norm_res = state

    unique_iters, counts = jnp.unique(niter, return_counts=True)

    # NOTE: The following code prints some details about the second Newton
    # solver, solving the constitutive equations. Do we need this or it's better
    # to have the code as clean as possible?

<<<<<<< HEAD
=======
    print("\tInner Newton iteration summary")
    print(f"\t\tUnique number of iterations: {unique_iters}")
    print(f"\t\tCounts of unique number of iterations: {counts}")
    print(f"\t\tMaximum F: {jnp.max(yielding)}")
    print(f"\t\tMaximum residual: {jnp.max(norm_res)}")

>>>>>>> 0e77c158
    return C_tang_global.reshape(-1), sigma_global.reshape(-1)


# %% [markdown]
# Similarly to the von Mises example, we do not implement explicitly the
# evaluation of the external operator. Instead, we obtain its values during the
# evaluation of its derivative and then update the values of the operator in the
# main Newton loop.


# %%
def sigma_external(derivatives):
    if derivatives == (1,):
        return C_tang_impl
    else:
        return NotImplementedError


sigma.external_function = sigma_external

# %% [markdown]
# ### Defining the forms

# %%
n = ufl.FacetNormal(mesh)
P_o = fem.Constant(mesh, PETSc.ScalarType(0.0))
P_i = fem.Constant(mesh, PETSc.ScalarType(0.0))


# JSH: P_o is never set to anything but zero?
def F_ext(v):
    return -P_i * ufl.inner(n, v) * ds(facet_tags_labels["inner"]) + P_o * ufl.inner(n, v) * ds(
        facet_tags_labels["outer"]
    )


u_hat = ufl.TrialFunction(V)
F = ufl.inner(epsilon(u_), sigma) * dx - F_ext(u_)
J = ufl.derivative(F, Du, u_hat)
J_expanded = ufl.algorithms.expand_derivatives(J)

F_replaced, F_external_operators = replace_external_operators(F)
J_replaced, J_external_operators = replace_external_operators(J_expanded)

F_form = fem.form(F_replaced)
J_form = fem.form(J_replaced)

# %% [markdown]
# ### Variables initialization and compilation
# Before solving the problem it is required.
# %%
# Initialize variables to start the algorithm
# NOTE: Actually we need to evaluate operators before the Newton solver
# in order to assemble the matrix, where we expect elastic stiffness matrix
# Shell we discuss it? The same states for the von Mises.
Du.x.array[:] = 1.0  # still the elastic flow

timer1 = common.Timer("1st JAX pass")
timer1.start()

evaluated_operands = evaluate_operands(F_external_operators)
((_, _),) = evaluate_external_operators(J_external_operators, evaluated_operands)

timer1.stop()

timer2 = common.Timer("2nd JAX pass")
timer2.start()

evaluated_operands = evaluate_operands(F_external_operators)
((_, _),) = evaluate_external_operators(J_external_operators, evaluated_operands)

timer2.stop()

timer3 = common.Timer("3rd JAX pass")
timer3.start()

evaluated_operands = evaluate_operands(F_external_operators)
((_, _),) = evaluate_external_operators(J_external_operators, evaluated_operands)

timer3.stop()

# %%
# TODO: Is there a more elegant way to extract the data?
# TODO: Maybe we analyze the compilation time in-place?
common.list_timings(MPI.COMM_WORLD, [common.TimingType.wall])


# %% [markdown]
# ### Solving the problem
#
# Summing up, we apply the Newton method to solve the main weak problem. On each
# iteration of the main Newton loop, we solve elastoplastic constitutive equations
# by using the second Newton method at each Gauss point. Thanks to the framework
# and the JAX library, the final interface is general enough to be reused for
# other plasticity models.

# %%
external_operator_problem = LinearProblem(J_replaced, -F_replaced, Du, bcs=bcs)

# %%
# Defining a cell containing (Ri, 0) point, where we calculate a value of u It
# is required to run this program via MPI in order to capture the process, to
# which this point is attached
x_point = np.array([[R_i, 0, 0]])
cells, points_on_process = find_cell_by_point(mesh, x_point)

# %%
# parameters of the manual Newton method
max_iterations, relative_tolerance = 200, 1e-8
num_increments = 20
load_steps = np.linspace(0.9, 5, num_increments, endpoint=True)[1:]
results = np.zeros((num_increments, 2))

for i, load in enumerate(load_steps):
    P_i.value = load
    external_operator_problem.assemble_vector()

    residual_0 = external_operator_problem.b.norm()
    residual = residual_0
    Du.x.array[:] = 0

    if MPI.COMM_WORLD.rank == 0:
        print(f"Load increment: {i}, load: {load}, initial residual: {residual_0}")

    for iteration in range(0, max_iterations):
        if residual / residual_0 < relative_tolerance:
            break

        if MPI.COMM_WORLD.rank == 0:
            print(f"\tOuter Newton iteration {iteration}")
        external_operator_problem.assemble_matrix()
        external_operator_problem.solve(du)

        Du.vector.axpy(1.0, du.vector)
        Du.x.scatter_forward()

        evaluated_operands = evaluate_operands(F_external_operators)
        ((_, sigma_new),) = evaluate_external_operators(J_external_operators, evaluated_operands)
        sigma.ref_coefficient.x.array[:] = sigma_new

        external_operator_problem.assemble_vector()
        residual = external_operator_problem.b.norm()

        if MPI.COMM_WORLD.rank == 0:
            print(f"\tResidual: {residual}\n")

    u.vector.axpy(1.0, Du.vector)
    u.x.scatter_forward()

    sigma_n.x.array[:] = sigma.ref_coefficient.x.array

    if len(points_on_process) > 0:
        results[i + 1, :] = (u.eval(points_on_process, cells)[0], load)

# %% [markdown]
# ### Post-processing

# %%
if len(points_on_process) > 0:
    plt.plot(results[:, 0], results[:, 1], "-o", label="via ExternalOperator")
    plt.xlabel("Displacement of inner boundary")
    plt.ylabel(r"Applied pressure $q/q_{lim}$")
    plt.savefig(f"displacement_rank{MPI.COMM_WORLD.rank:d}.png")
    plt.legend()
    plt.show()

# %%
# TODO: Is there a more elegant way to extract the data?
# common.list_timings(MPI.COMM_WORLD, [common.TimingType.wall])

# %%
# # NOTE: There is the warning `[WARNING] yaksa: N leaked handle pool objects`
# for # the call `.assemble_vector()` and `.vector`. # NOTE: The following
# lines eleminate the leakes (except the mesh ones). # NOTE: To test this for
# the newest version of the DOLFINx.
external_operator_problem.__del__()
Du.vector.destroy()
du.vector.destroy()
u.vector.destroy()<|MERGE_RESOLUTION|>--- conflicted
+++ resolved
@@ -35,24 +35,6 @@
 #
 # ## Problem formulation
 #
-<<<<<<< HEAD
-# We solve the same cylinder expansion problem from the previous tutorial of von
-# Mises plasticity and follow the same Mandel-Voigt notation. Thus, we focus here
-# on the constitutive model definition and its implementation.
-#
-# We consider a non-associative plasticity law without hardening that is defined
-# by the Mohr-Coulomb yield surface $F$ and the plastic potential $G$. Both
-# quantities may be expressed through the following function $H$
-#
-# \begin{align*}
-#     & H(\boldsymbol{\sigma}, \alpha) =
-#     \frac{I_1(\boldsymbol{\sigma})}{3}\sin\alpha + \sqrt{J_2(\boldsymbol{\sigma})
-#     K^2(\alpha) + a^2(\alpha)\sin^2\alpha} - c\cos\alpha, \\
-#     & F(\boldsymbol{\sigma}) = H(\boldsymbol{\sigma}, \phi), \\
-#     & G(\boldsymbol{\sigma}) = H(\boldsymbol{\sigma}, \psi),
-# \end{align*}
-#
-=======
 # We solve the same cylinder expansion problem from the previous tutorial of
 # von Mises plasticity and follow the same Mandel-Voigt notation. Thus, we
 # focus here on the constitutive model definition and its implementation.
@@ -69,7 +51,6 @@
 #     & F(\boldsymbol{\sigma}) = H(\boldsymbol{\sigma}, \phi), \\
 #     & G(\boldsymbol{\sigma}) = H(\boldsymbol{\sigma}, \psi),
 # \end{align*}
->>>>>>> 0e77c158
 # where $\phi$ and $\psi$ are friction and dilatancy angles, $c$ is a cohesion,
 # $I_1(\boldsymbol{\sigma}) = \mathrm{tr} \boldsymbol{\sigma}$ is the first
 # invariant of the stress tensor and $J_2(\boldsymbol{\sigma}) =
@@ -78,44 +59,19 @@
 # $K(\alpha)$ may be found in the MFront/TFEL
 # [implementation](https://thelfer.github.io/tfel/web/MohrCoulomb.html).
 #
-<<<<<<< HEAD
-# During the plastic loading the stress-strain state of the solid must satisfy the
-# following system of nonlinear equations
-#
-=======
 # During the plastic loading the stress-strain state of the solid must satisfy
 # the following system of nonlinear equations
->>>>>>> 0e77c158
 # $$
 #     \begin{cases}
 #         \boldsymbol{r}_{G}(\boldsymbol{\sigma}_{n+1}, \Delta\lambda) =
 #         \boldsymbol{\sigma}_{n+1} - \boldsymbol{\sigma}_n -
-<<<<<<< HEAD
-#         \boldsymbol{C}.(\Delta\boldsymbol{\varepsilon} - \Delta\lambda \frac{d
-#         G}{d\boldsymbol{\sigma}}(\boldsymbol{\sigma_{n+1}})) = \boldsymbol{0}, \\
-=======
 #         \boldsymbol{C}.(\Delta\boldsymbol{\varepsilon} - \Delta\lambda
 #         \frac{d G}{d\boldsymbol{\sigma}}(\boldsymbol{\sigma_{n+1}})) =
 #         \boldsymbol{0}, \\
->>>>>>> 0e77c158
 #         r_F(\boldsymbol{\sigma}_{n+1}) = F(\boldsymbol{\sigma}_{n+1}) = 0,
 #     \end{cases}
 # $$ (eq_MC_1)
 #
-<<<<<<< HEAD
-# where the index $n$ is associated with values from the previous loading step.
-#
-# By introducing the residual vector $\boldsymbol{r} =
-# [\boldsymbol{r}_{G}^T, r_F]^T$ and its argument vector $\boldsymbol{x} =
-# [\sigma_{xx}, \sigma_{yy}, \sigma_{zz}, \sqrt{2}\sigma_{xy}, \Delta\lambda]^T$
-# we solve the following equation:
-#
-# $$ \boldsymbol{r}(\boldsymbol{x}_{n+1}) = \boldsymbol{0} $$
-#
-# To solve this system we apply the Newton method and then introduce the
-# Jacobian of the residual vector $\boldsymbol{j} = \frac{\partial
-# \boldsymbol{r}}{\partial \boldsymbol{x}}$
-=======
 # By introducing the residual vector $\boldsymbol{r} = [\boldsymbol{r}_{G}^T,
 # r_F]^T$ and its argument vector $\boldsymbol{x} = [\sigma_{xx}, \sigma_{yy},
 # \sigma_{zz}, \sqrt{2}\sigma_{xy}, \Delta\lambda]^T$ we solve the following
@@ -138,7 +94,6 @@
 #     \boldsymbol{j}(\boldsymbol{x}_{n})\boldsymbol{y} = -
 #     \boldsymbol{r}(\boldsymbol{x}_{n})
 # $$
->>>>>>> 0e77c158
 #
 # $$ \boldsymbol{r}(\boldsymbol{x}_{n+1}) = \boldsymbol{r}(\boldsymbol{x}_{n}) +
 # \boldsymbol{j}(\boldsymbol{x}_{n})(\boldsymbol{x}_{n+1} - \boldsymbol{x}_{n}) $$
@@ -153,16 +108,6 @@
 # $$
 #     \begin{cases}
 #         \boldsymbol{\sigma}_{n+1} = \boldsymbol{\sigma}_n +
-<<<<<<< HEAD
-#         \boldsymbol{C}.\Delta\boldsymbol{\varepsilon}, \\
-#         \Delta\lambda = 0.
-#     \end{cases}
-# $$ (eq_MC_2)
-#
-#  The algorithm solving the systems {eq}`eq_MC_1`--{eq}`eq_MC_2` is called the
-# return-mapping procedure and the solution defines the return-mapping correction
-# of the stress tensor. By implementation of the external operator
-=======
 #         \boldsymbol{C}.\Delta\boldsymbol{\varepsilon}, \\ \Delta\lambda = 0.
 #     \end{cases}
 # $$ (eq_MC_2)
@@ -170,7 +115,6 @@
 # The algorithm solving the systems `eq`{eq_MC_1}--`eq`{eq_MC_2} is called the
 # return-mapping procedure and the solution defines the return-mapping
 # correction of the stress tensor. By implementation of the external operator
->>>>>>> 0e77c158
 # $\boldsymbol{\sigma}$ we mean the implementation of the return-mapping
 # procedure. By applying the automatic differentiation (AD) technique to this
 # algorithm we may restore the stress derivative
@@ -180,15 +124,9 @@
 # derivative.
 #
 # ```{note}
-<<<<<<< HEAD
-# Although the tutorial shows the implementation of the Mohr-Coulomb model, it is
-# quite general to be adapted to a wide rage of plasticity models that may be
-# defined through a yield surface and a plastic potential.
-=======
 # Although the tutorial shows the implementation of the Mohr-Coulomb model, it
 # is quite general to be adapted to a wide rage of plasticity models that may
 # be defined through a yield surface and a plastic potential.
->>>>>>> 0e77c158
 # ```
 #
 # ## Implementation
@@ -200,10 +138,7 @@
 from petsc4py import PETSc
 
 import jax
-<<<<<<< HEAD
-=======
 import jax.lax
->>>>>>> 0e77c158
 import jax.numpy as jnp
 import matplotlib.pyplot as plt
 import numpy as np
@@ -238,14 +173,8 @@
 
 c = 3.45  # [MPa] cohesion
 phi = 30 * np.pi / 180  # [rad] friction angle
-<<<<<<< HEAD
-psi = 60 * np.pi / 180  # [rad] dilatancy angle
-# [rad] transition angle as defined by Abbo and Sloan
-theta_T = 20 * np.pi / 180
-=======
 psi = 30 * np.pi / 180  # [rad] dilatancy angle
 theta_T = 20 * np.pi / 180  # [rad] transition angle as defined by Abbo and Sloan
->>>>>>> 0e77c158
 a = 0.5 * c / np.tan(phi)  # [MPa] tension cuff-off parameter
 
 
@@ -304,17 +233,10 @@
 # %% [markdown]
 # ### Defining the external operator
 #
-<<<<<<< HEAD
-# In order to define the behaviour of the external operator and its derivatives,
-# we need to implement the return-mapping procedure solving the constitutive
-# equations {eq}`eq_MC_1`--{eq}`eq_MC_2` and apply the automatic differentiation
-# tool to this algorithm.
-=======
 # In order to define the behaviour of the external operator and its
 # derivatives, we need to implement the return-mapping procedure solving the
 # constitutive equations `eq`{eq_MC_1}--`eq`{eq_MC_2} and apply the automatic
 # differentiation tool to this algorithm.
->>>>>>> 0e77c158
 #
 # #### Defining yield surface and plastic potential
 #
@@ -344,28 +266,6 @@
 
 
 def C(theta, angle):
-<<<<<<< HEAD
-    return (- jnp.cos(3*theta_T) * coeff1(theta, angle) - 3 * sign(theta) * jnp.sin(3*theta_T) * coeff2(theta, angle)) \
-    / coeff3
-
-
-def B(theta, angle):
-    return (sign(theta) * jnp.sin(6*theta_T) * coeff1(theta, angle) - 6 * jnp.cos(6*theta_T) * coeff2(theta, angle)) \
-        / coeff3
-
-
-def A(theta, angle):
-    return - 1/jnp.sqrt(3) * jnp.sin(angle) * sign(theta) * jnp.sin(theta_T) - B(theta, angle) * sign(theta) * \
-        jnp.sin(theta_T) - C(theta, angle) * jnp.sin(3 * theta_T) * \
-        jnp.sin(3 * theta_T) + jnp.cos(theta_T)
-
-
-def K(theta, angle):
-    def K_true(theta, angle): return jnp.cos(theta) - 1 / \
-        jnp.sqrt(3) * jnp.sin(angle) * jnp.sin(theta)
-    def K_false(theta, angle): return A(theta, angle) + B(theta, angle) * \
-        jnp.sin(3*theta) + C(theta, angle) * jnp.sin(3*theta)*jnp.sin(3*theta)
-=======
     return (
         -jnp.cos(3.0 * theta_T) * coeff1(theta, angle)
         - 3.0 * jnp.sign(theta) * jnp.sin(3.0 * theta_T) * coeff2(theta, angle)
@@ -399,7 +299,6 @@
             + C(theta, angle) * jnp.sin(3.0 * theta) * jnp.sin(3.0 * theta)
         )
 
->>>>>>> 0e77c158
     return jax.lax.cond(jnp.abs(theta) < theta_T, K_true, K_false, theta, angle)
 
 
@@ -424,14 +323,6 @@
     I1 = tr @ sigma_local
 
     J2 = 0.5 * jnp.vdot(s, s)
-<<<<<<< HEAD
-    arg = -3*jnp.sqrt(3) * J3(s) / (2 * jnp.sqrt(J2*J2*J2))
-    arg = jnp.clip(arg, -1, 1)
-    # arcsin returns nan if its argument is equal to -1 + smth around 1e-16!!!
-    theta = 1/3. * jnp.arcsin(arg)
-    return I1/3 * jnp.sin(angle) + jnp.sqrt(J2 * K(theta, angle)*K(theta, angle) + a_G(angle)*a_G(angle) * \
-    jnp.sin(angle)*jnp.sin(angle)) - c * jnp.cos(angle)
-=======
 
     arg = -(3.0 * jnp.sqrt(3.0) * J3(s)) / (2.0 * jnp.sqrt(J2 * J2 * J2))
     arg = jnp.clip(arg, -1.0, 1.0)
@@ -442,7 +333,6 @@
         + jnp.sqrt(J2 * K(theta, angle) * K(theta, angle) + a_G(angle) * a_G(angle) * jnp.sin(angle) * jnp.sin(angle))
         - c * jnp.cos(angle)
     )
->>>>>>> 0e77c158
 
 
 # %% [markdown]
@@ -451,12 +341,6 @@
 
 
 # %%
-<<<<<<< HEAD
-def f_MC(sigma_local): return surface(sigma_local, phi)
-def g_MC(sigma_local): return surface(sigma_local, psi)
-
-
-=======
 
 
 # JSH: Does this trace phi and psi as static constants?
@@ -469,7 +353,6 @@
 
 
 # JSH: Isn't argnums the default?
->>>>>>> 0e77c158
 dgdsigma = jax.jacfwd(g_MC, argnums=(0))
 
 
@@ -482,18 +365,11 @@
 # \begin{align*}
 #     & \text{Plastic flow:} \\
 #     & \begin{cases}
-<<<<<<< HEAD
-# \boldsymbol{r}_{G}(\boldsymbol{\sigma}_{n+1}, \Delta\lambda) =
-# \boldsymbol{\sigma}_{n+1} - \boldsymbol{\sigma}_n -
-# \boldsymbol{C}.(\Delta\boldsymbol{\varepsilon} - \Delta\lambda \frac{d
-# G}{d\boldsymbol{\sigma}}(\boldsymbol{\sigma_{n+1}})) = \boldsymbol{0}, \\
-=======
 #         \boldsymbol{r}_{G}(\boldsymbol{\sigma}_{n+1}, \Delta\lambda) =
 #         \boldsymbol{\sigma}_{n+1} - \boldsymbol{\sigma}_n -
 #         \boldsymbol{C}.(\Delta\boldsymbol{\varepsilon} - \Delta\lambda
 #         \frac{d G}{d\boldsymbol{\sigma}}(\boldsymbol{\sigma_{n+1}})) =
 #         \boldsymbol{0}, \\
->>>>>>> 0e77c158
 #         r_F(\boldsymbol{\sigma}_{n+1}) = F(\boldsymbol{\sigma}_{n+1}) = 0,
 #      \end{cases} \\
 #     & \text{Elastic flow:} \\
@@ -503,16 +379,6 @@
 #     \end{cases}
 # \end{align*}
 #
-<<<<<<< HEAD
-# As the second one is trivial we focus on the first system only and rewrite it in
-# the following form.
-#
-# $$
-#     \boldsymbol{r}(\boldsymbol{x}_{n+1}) = \boldsymbol{0},
-# $$
-#
-# where $\boldsymbol{x} = [\sigma_{xx}, \sigma_{yy}, \sigma_{zz}, \sqrt{2}\sigma_{xy}, \Delta\lambda]^T$.
-=======
 # As the second one is trivial we focus on the first system only and rewrite it
 # in the following form.
 # $$
@@ -520,27 +386,19 @@
 # $$
 # where $\boldsymbol{x} = [\sigma_{xx}, \sigma_{yy}, \sigma_{zz},
 # \sqrt{2}\sigma_{xy}, \Delta\lambda]^T$.
->>>>>>> 0e77c158
 #
 # This nonlinear equation must be solved at each Gauss point, so we apply the
 # Newton method, implement the whole algorithm locally and then vectorize the
 # final result using `jax.vmap`.
 #
-<<<<<<< HEAD
-# In the following cell, we define locally the residual $\boldsymbol{r}$ and its
-# jacobian $\boldsymbol{j}$.
-=======
 # In the following cell, we define locally the residual $\boldsymbol{r}$ and
 # its jacobian $\boldsymbol{j}$.
->>>>>>> 0e77c158
 
 # %%
 # NOTE: Actually, I put conditionals inside local functions, but we may
 # implement two "branches" of the algo separetly and check the yielding
 # condition in the main Newton loop. It may be more efficient, but idk. Anyway,
 # as it is, it looks fancier.
-<<<<<<< HEAD
-=======
 
 lmbda = E * nu / ((1.0 + nu) * (1.0 - 2.0 * nu))
 mu = E / (2.0 * (1.0 + nu))
@@ -554,7 +412,6 @@
     dtype=PETSc.ScalarType,
 )
 
->>>>>>> 0e77c158
 
 def deps_p(sigma_local, dlambda, deps_local, sigma_n_local):
     sigma_elas_local = sigma_n_local + C_elas @ deps_local
@@ -569,7 +426,6 @@
     return jax.lax.cond(yielding <= 0.0, deps_p_elastic, deps_p_plastic, sigma_local, dlambda)
 
 
-
 def r_sigma(sigma_local, dlambda, deps_local, sigma_n_local):
     deps_p_local = deps_p(sigma_local, dlambda, deps_local, sigma_n_local)
     return sigma_local - sigma_n_local - C_elas @ (deps_local - deps_p_local)
@@ -589,16 +445,10 @@
     return jax.lax.cond(yielding <= 0.0, r_f_elastic, r_f_plastic, sigma_local, dlambda)
 
 
-
 def r(x_local, deps_local, sigma_n_local):
     sigma_local = x_local[:4]
     dlambda_local = x_local[-1]
 
-<<<<<<< HEAD
-    sigma_local = x_local[:4]  # or `.at[:4].get()` is better?
-    dlambda_local = x_local[-1]  # or `.at[-1].get()` is better?
-=======
->>>>>>> 0e77c158
     res_sigma = r_sigma(sigma_local, dlambda_local, deps_local, sigma_n_local)
     res_f = r_f(sigma_local, dlambda_local, deps_local, sigma_n_local)
 
@@ -606,11 +456,7 @@
     return res
 
 
-<<<<<<< HEAD
-drdx = jax.jacfwd(r, argnums=(0))
-=======
 drdx = jax.jacfwd(r)
->>>>>>> 0e77c158
 
 # %% [markdown]
 # Then we define the function `return_mapping` that implements the
@@ -620,11 +466,8 @@
 Nitermax, tol = 200, 1e-8
 
 
-<<<<<<< HEAD
-=======
 # JSH: You need to explain somewhere here how the while_loop interacts with
 # vmap.
->>>>>>> 0e77c158
 def sigma_return_mapping(deps_local, sigma_n_local):
     """Performs the return-mapping procedure.
 
@@ -664,17 +507,9 @@
 
     history = (x_local, deps_local, sigma_n_local, res)
 
-<<<<<<< HEAD
-    output = jax.lax.while_loop(
-        cond_fun, body_fun, (norm_res0, niter, history))
-    sigma_local = output[2][0][:4]  # or `.at[:4].get()` is better?
-    niter_total = output[1]
-    norm_res = output[0]
-=======
     norm_res, niter_total, x_local = jax.lax.while_loop(cond_fun, body_fun, (norm_res0, niter, history))
 
     sigma_local = x_local[0][:4]
->>>>>>> 0e77c158
     sigma_elas_local = C_elas @ deps_local
     yielding = f_MC(sigma_n_local + sigma_elas_local)
 
@@ -685,15 +520,6 @@
 # %% [markdown]
 # The `return_mapping` function returns a tuple with two elements. The first
 # element is an array containing values of the external operator
-<<<<<<< HEAD
-# $\boldsymbol{\sigma}$ and the second one is another tuple containing additional
-# data such as e.g. information on a convergence of the Newton method. Once we
-# apply the JAX AD tool, the latter "converts" the first element of the
-# `return_mapping` output into an array with values of the derivative
-# $\frac{\mathrm{d}\boldsymbol{\sigma}}{\mathrm{d}\boldsymbol{\varepsilon}}$ and
-# leaves untouched the second one. That is why we return `sigma_local` twice in
-# the `return_mapping`: ....
-=======
 # $\boldsymbol{\sigma}$ and the second one is another tuple containing
 # additional data such as e.g. information on a convergence of the Newton
 # method. Once we apply the JAX AD tool, the latter "converts" the first
@@ -702,7 +528,6 @@
 # $\frac{\mathrm{d}\boldsymbol{\sigma}}{\mathrm{d}\boldsymbol{\varepsilon}}$
 # and leaves untouched the second one. That is why we return `sigma_local`
 # twice in the `return_mapping`: ....
->>>>>>> 0e77c158
 #
 # COMMENT: Well, looks too wordy...
 # JSH eg.
@@ -718,15 +543,9 @@
 # `C_tang_local, (sigma_local, niter_total, yielding, norm_res)`
 
 # %% [markdown]
-<<<<<<< HEAD
-# Once we defined the function `dsigma_ddeps`, which evaluates both the external
-# operator and its derivative locally, we can just vectorize it and define the
-# final implementation of the external operator derivative.
-=======
 # Once we defined the function `dsigma_ddeps`, which evaluates both the
 # external operator and its derivative locally, we can just vectorize it and
 # define the final implementation of the external operator derivative.
->>>>>>> 0e77c158
 
 # %%
 dsigma_ddeps_vec = jax.jit(jax.vmap(dsigma_ddeps, in_axes=(0, 0)))
@@ -745,15 +564,12 @@
     # solver, solving the constitutive equations. Do we need this or it's better
     # to have the code as clean as possible?
 
-<<<<<<< HEAD
-=======
     print("\tInner Newton iteration summary")
     print(f"\t\tUnique number of iterations: {unique_iters}")
     print(f"\t\tCounts of unique number of iterations: {counts}")
     print(f"\t\tMaximum F: {jnp.max(yielding)}")
     print(f"\t\tMaximum residual: {jnp.max(norm_res)}")
 
->>>>>>> 0e77c158
     return C_tang_global.reshape(-1), sigma_global.reshape(-1)
 
 
