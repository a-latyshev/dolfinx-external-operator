# -*- coding: utf-8 -*-
# ---
# jupyter:
#   jupytext:
#     cell_metadata_filter: -all
#     custom_cell_magics: kql
#     text_representation:
#       extension: .py
#       format_name: percent
#       format_version: '1.3'
#       jupytext_version: 1.11.2
#   kernelspec:
#     display_name: Python 3
#     language: python
#     name: python3
# ---

# %%
# JSH: Comments on text.
# 1. The main point of this tutorial is to show how JAX AD can be used to
#    take away a lot of the by-hand differentiation. When I read this
#    intro, it just seems like something I could have done in e.g. MFront.
# 2. The equations should be put down where you define them in the code.

# %% [markdown]
# # Plasticity of Mohr-Coulomb
#
# The current tutorial implements the non-associative plasticity model of
# Mohr-Coulomb with apex-smoothing, where the constitutive relations are defined
# using the external package JAX. Here we consider the same cylinder expansion
# problem in the two-dimensional case in a symmetric formulation, which was
# considered in the previous tutorial on von Mises plasticity.
#
# The tutorial is based on the MFront/TFEL
# [implementation](https://thelfer.github.io/tfel/web/MohrCoulomb.html) of the
# Mohr-Coulomb elastoplastic model with apex smoothing.
#
# ## Problem formulation
#
# We solve the same cylinder expansion problem from the previous tutorial of
# von Mises plasticity and follow the same Mandel-Voigt notation. Thus, we
# focus here on the constitutive model definition and its implementation.
#
# We consider a non-associative plasticity law without hardening that is
# defined by the Mohr-Coulomb yield surface $F$ and the plastic potential $G$.
# Both quantities may be expressed through the following function $H$
#
# \begin{align*}
#     & H(\boldsymbol{\sigma}, \alpha) =
#     \frac{I_1(\boldsymbol{\sigma})}{3}\sin\alpha +
#     \sqrt{J_2(\boldsymbol{\sigma}) K^2(\alpha) + a^2(\alpha)\sin^2\alpha} -
#     c\cos\alpha, \\
#     & F(\boldsymbol{\sigma}) = H(\boldsymbol{\sigma}, \phi), \\
#     & G(\boldsymbol{\sigma}) = H(\boldsymbol{\sigma}, \psi),
# \end{align*}
# where $\phi$ and $\psi$ are friction and dilatancy angles, $c$ is a cohesion,
# $I_1(\boldsymbol{\sigma}) = \mathrm{tr} \boldsymbol{\sigma}$ is the first
# invariant of the stress tensor and $J_2(\boldsymbol{\sigma}) =
# \frac{1}{2}\boldsymbol{s}:\boldsymbol{s}$ is the second invariant of the
# deviatoric part of the stress tensor. The expression of the coefficient
# $K(\alpha)$ may be found in the MFront/TFEL
# [implementation](https://thelfer.github.io/tfel/web/MohrCoulomb.html).
#
# During the plastic loading the stress-strain state of the solid must satisfy
# the following system of nonlinear equations
#
# $$
#     \begin{cases}
#         \boldsymbol{r}_{G}(\boldsymbol{\sigma}_{n+1}, \Delta\lambda) =
#         \boldsymbol{\sigma}_{n+1} - \boldsymbol{\sigma}_n -
#         \boldsymbol{C}.(\Delta\boldsymbol{\varepsilon} - \Delta\lambda
#         \frac{d G}{d\boldsymbol{\sigma}}(\boldsymbol{\sigma_{n+1}})) =
#         \boldsymbol{0}, \\
#         r_F(\boldsymbol{\sigma}_{n+1}) = F(\boldsymbol{\sigma}_{n+1}) = 0,
#     \end{cases}
# $$ (eq_MC_1)
#
# By introducing the residual vector $\boldsymbol{r} = [\boldsymbol{r}_{G}^T,
# r_F]^T$ and its argument vector $\boldsymbol{x} = [\sigma_{xx}, \sigma_{yy},
# \sigma_{zz}, \sqrt{2}\sigma_{xy}, \Delta\lambda]^T$ we solve the following
# equation:
#
# $$
#     \boldsymbol{r}(\boldsymbol{x}_{n+1}) = \boldsymbol{0}
# $$
#
# To solve this system we apply the Newton method and then introduce the
# Jacobian of the residual vector $\boldsymbol{j} = \frac{\partial
# \boldsymbol{r}}{\partial \boldsymbol{x}}$
#
# $$
#     \boldsymbol{r}(\boldsymbol{x}_{n+1}) = \boldsymbol{r}(\boldsymbol{x}_{n})
#     + \boldsymbol{j}(\boldsymbol{x}_{n})(\boldsymbol{x}_{n+1} -
#     \boldsymbol{x}_{n})
# $$
#
# $$
#     \boldsymbol{j}(\boldsymbol{x}_{n})\boldsymbol{y} = -
#     \boldsymbol{r}(\boldsymbol{x}_{n})
# $$
#
# $$ \boldsymbol{r}(\boldsymbol{x}_{n+1}) = \boldsymbol{r}(\boldsymbol{x}_{n}) +
# \boldsymbol{j}(\boldsymbol{x}_{n})(\boldsymbol{x}_{n+1} - \boldsymbol{x}_{n}) $$
#
# $$ \boldsymbol{j}(\boldsymbol{x}_{n})\boldsymbol{y} = -
# \boldsymbol{r}(\boldsymbol{x}_{n}) $$
#
# $$ \boldsymbol{x}_{n+1} = \boldsymbol{x}_n + \boldsymbol{y} $$
#
# During the elastic loading, we consider a trivial system of equations
#
# $$
#     \begin{cases}
#         \boldsymbol{\sigma}_{n+1} = \boldsymbol{\sigma}_n +
#         \boldsymbol{C}.\Delta\boldsymbol{\varepsilon}, \\ \Delta\lambda = 0.
#     \end{cases}
# $$ (eq_MC_2)
#
# The algorithm solving the systems {eq}`eq_MC_1`--{eq}`eq_MC_2` is called the
# return-mapping procedure and the solution defines the return-mapping
# correction of the stress tensor. By implementation of the external operator
# $\boldsymbol{\sigma}$ we mean the implementation of the return-mapping
# procedure. By applying the automatic differentiation (AD) technique to this
# algorithm we may restore the stress derivative
# $\frac{\mathrm{d}\boldsymbol{\sigma}}{\mathrm{d}\boldsymbol{\varepsilon}}$.
#
# The JAX library was used to implement the external operator and its
# derivative.
#
# ```{note}
# Although the tutorial shows the implementation of the Mohr-Coulomb model, it
# is quite general to be adapted to a wide rage of plasticity models that may
# be defined through a yield surface and a plastic potential.
# ```
#
# ## Implementation
#
# ### Preamble

# %%
from mpi4py import MPI
from petsc4py import PETSc

import jax
import jax.lax
import jax.numpy as jnp
jax.config.update("jax_enable_x64", True)  # replace by JAX_ENABLE_X64=True

import matplotlib.pyplot as plt
import numpy as np
from solvers import LinearProblem
from utilities import build_cylinder_quarter, find_cell_by_point

import basix
import ufl
from dolfinx import common, fem
from dolfinx_external_operator import (
    FEMExternalOperator,
    evaluate_external_operators,
    evaluate_operands,
    replace_external_operators,
)


# %% [markdown]
# ### Model parameters
#
# Here we define geometrical and material parameters of the problem as well as
# some useful constants.

# %%
R_i = 1  # [m] Inner radius
R_e = 21  # [m] Outer radius

E = 6778  # [MPa] Young modulus
nu = 0.25  # [-] Poisson ratio
P_i_value = 3.45  # [MPa]

c = 3.45  # [MPa] cohesion
phi = 25 * np.pi / 180  # [rad] friction angle
psi = 25 * np.pi / 180  # [rad] dilatancy angle
theta_T = 20 * np.pi / 180  # [rad] transition angle as defined by Abbo and Sloan
a = 0.26 * c / np.tan(phi)  # [MPa] tension cuff-off parameter

# %%
mesh, facet_tags, facet_tags_labels = build_cylinder_quarter(R_e=R_e, R_i=R_i)

# %%
k_u = 2
V = fem.functionspace(mesh, ("Lagrange", k_u, (2,)))
# Boundary conditions
bottom_facets = facet_tags.find(facet_tags_labels["Lx"])
left_facets = facet_tags.find(facet_tags_labels["Ly"])

bottom_dofs_y = fem.locate_dofs_topological(V.sub(1), mesh.topology.dim - 1, bottom_facets)
left_dofs_x = fem.locate_dofs_topological(V.sub(0), mesh.topology.dim - 1, left_facets)

sym_bottom = fem.dirichletbc(np.array(0.0, dtype=PETSc.ScalarType), bottom_dofs_y, V.sub(1))
sym_left = fem.dirichletbc(np.array(0.0, dtype=PETSc.ScalarType), left_dofs_x, V.sub(0))

bcs = [sym_bottom, sym_left]


def epsilon(v):
    grad_v = ufl.grad(v)
    return ufl.as_vector([grad_v[0, 0], grad_v[1, 1], 0, np.sqrt(2.0) * 0.5 * (grad_v[0, 1] + grad_v[1, 0])])


k_stress = 2 * (k_u - 1)
ds = ufl.Measure(
    "ds",
    domain=mesh,
    subdomain_data=facet_tags,
    metadata={"quadrature_degree": k_stress, "quadrature_scheme": "default"},
)

dx = ufl.Measure(
    "dx",
    domain=mesh,
    metadata={"quadrature_degree": k_stress, "quadrature_scheme": "default"},
)

S_element = basix.ufl.quadrature_element(mesh.topology.cell_name(), degree=k_stress, value_shape=(4,))
S = fem.functionspace(mesh, S_element)


Du = fem.Function(V, name="Du")
u = fem.Function(V, name="Total_displacement")
du = fem.Function(V, name="du")
v = ufl.TrialFunction(V)
u_ = ufl.TestFunction(V)

sigma = FEMExternalOperator(epsilon(Du), function_space=S)
sigma_n = fem.Function(S, name="sigma_n")

# %% [markdown]
# ### Defining the external operator
#
# In order to define the behaviour of the external operator and its
# derivatives, we need to implement the return-mapping procedure solving the
# constitutive equations {eq}`eq_MC_1`--{eq}`eq_MC_2` and apply the automatic
# differentiation tool to this algorithm.
#
# #### Defining yield surface and plastic potential
#
# First of all, we define supplementary functions that help us to express the
# yield surface $F$ and the plastic potential $G$. In the following definitions,
# we use built-in functions of the JAX package, in particular, the conditional
# primitive `jax.lax.cond`. It is necessary for the correct work of the AD tool
# and just-in-time compilation. For more details, please, visit the JAX
# [documentation](https://jax.readthedocs.io/en/latest/).

# %%
def J3(s):
    return s[2] * (s[0] * s[1] - s[3] * s[3] / 2.0)

def J2(s):
    return 0.5 * jnp.vdot(s, s)

def theta(s):
    J2_ = J2(s)
    arg = -(3.0 * np.sqrt(3.0) * J3(s)) / (2.0 * jnp.sqrt(J2_ * J2_ * J2_))
    arg = jnp.clip(arg, -1.0, 1.0)
    theta = 1.0 / 3.0 * jnp.arcsin(arg)
    return theta

def rho(s):
    return jnp.sqrt(2.0 * J2(s))

def sign(x):
    return jax.lax.cond(x < 0.0, lambda x: -1, lambda x: 1, x)

def coeff1(theta, angle):
    return np.cos(theta_T) - (1.0 / np.sqrt(3.0)) * np.sin(angle) * np.sin(theta_T)


def coeff2(theta, angle):
    return sign(theta) * np.sin(theta_T) + (1.0 / np.sqrt(3.0)) * np.sin(angle) * np.cos(theta_T)


# JSH: use float literals where you want floats.
coeff3 = 18.0 * np.cos(3.0 * theta_T) * np.cos(3.0 * theta_T) * np.cos(3.0 * theta_T)


def C(theta, angle):
    return (
        -np.cos(3.0 * theta_T) * coeff1(theta, angle)
        - 3.0 * sign(theta) * np.sin(3.0 * theta_T) * coeff2(theta, angle)
    ) / coeff3


def B(theta, angle):
    return (
        sign(theta) * np.sin(6.0 * theta_T) * coeff1(theta, angle)
        - 6.0 * np.cos(6.0 * theta_T) * coeff2(theta, angle)
    ) / coeff3


def A(theta, angle):
    return (
        -(1.0 / np.sqrt(3.0)) * np.sin(angle) * sign(theta) * np.sin(theta_T)
        - B(theta, angle) * sign(theta) * np.sin(3*theta_T)
        - C(theta, angle) * np.sin(3.0 * theta_T) * np.sin(3.0 * theta_T)
        + np.cos(theta_T)
    )

# def A(theta, angle):
#     return 1./3. * np.cos(theta_T) * (3 + np.tan(theta_T) * np.tan(3*theta_T) + 1./np.sqrt(3) * sign(theta) * (np.tan(3*theta_T) - 3*np.tan(theta_T)) * np.sin(angle))

# def B(theta, angle):
#     return 1./(3.*np.cos(3.*theta_T)) * (sign(theta) * np.sin(theta_T) + 1/np.sqrt(3) * np.sin(angle) * np.cos(theta_T))

def K(theta, angle):
    def K_false(theta):
        return jnp.cos(theta) - (1.0 / np.sqrt(3.0)) * np.sin(angle) * jnp.sin(theta)

    def K_true(theta):
        return (
            A(theta, angle)
            + B(theta, angle) * jnp.sin(3.0 * theta)
            + C(theta, angle) * jnp.sin(3.0 * theta) * jnp.sin(3.0 * theta)
        )
    # def K_true(theta):
    #     return (
    #         A(theta, angle) - B(theta, angle) * jnp.sin(3.0 * theta)
    #     )

    return jax.lax.cond(jnp.abs(theta) > theta_T, K_true, K_false, theta)


def a_G(angle):
    return a * np.tan(phi) / np.tan(angle)

dev = np.array(
        [
            [2.0 / 3.0, -1.0 / 3.0, -1.0 / 3.0, 0.0],
            [-1.0 / 3.0, 2.0 / 3.0, -1.0 / 3.0, 0.0],
            [-1.0 / 3.0, -1.0 / 3.0, 2.0 / 3.0, 0.0],
            [0.0, 0.0, 0.0, 1.0],
        ],
        dtype=PETSc.ScalarType,
    )
tr = np.array([1.0, 1.0, 1.0, 0.0], dtype=PETSc.ScalarType)

def surface(sigma_local, angle):
    # AL: Maybe it's more efficient to use untracable np.array?
    s = dev @ sigma_local
    I1 = tr @ sigma_local
    theta_ = theta(s)
    return (
        (I1 / 3.0 * np.sin(angle))
        + jnp.sqrt(J2(s) * K(theta_, angle) * K(theta_, angle) + a_G(angle) * a_G(angle) * np.sin(angle) * np.sin(angle))
        - c * np.cos(angle)
    )
    # return (I1 / 3.0 * np.sin(angle)) + jnp.sqrt(J2(s)) * K(theta_, angle) - c * np.cos(angle)

# %% [markdown]
# By picking up an appropriate angle we define the yield surface $F$ and the
# plastic potential $G$.

# %%
# JSH: Does this trace phi and psi as static constants?
def f_MC(sigma_local):
    return surface(sigma_local, phi)
    # s = dev @ sigma_local
    # J2 = 0.5 * jnp.vdot(s, s)
    # f_vM = jnp.sqrt(3*J2) - c# von Mises
    # sigma_I = sigma_local[0]
    # sigma_II = sigma_local[1]
    # sigma_III = sigma_local[2]
    # term1 = 0.5 * jnp.abs(sigma_I - sigma_II) - 0.5 * (sigma_I + sigma_II) * jnp.sin(phi) - c * jnp.cos(phi)
    # term2 = 0.5 * jnp.abs(sigma_I - sigma_III) - 0.5 * (sigma_I + sigma_III) * jnp.sin(phi) - c * jnp.cos(phi)
    # term3 = 0.5 * jnp.abs(sigma_III - sigma_II) - 0.5 * (sigma_III + sigma_II) * jnp.sin(phi) - c * jnp.cos(phi)
    # f_MC_classic = jnp.max(jnp.array([term1, term2, term3]))
    # return f_MC_classic


def g_MC(sigma_local):
    # return surface(sigma_local, psi)
    return f_MC(sigma_local)

dgdsigma = jax.jacfwd(g_MC)

# %% [markdown]
# #### Solving constitutive equations
#
# In this section, we define the constitutive model by solving the following
# systems
#
# \begin{align*}
#     & \text{Plastic flow:} \\
#     & \begin{cases}
#         \boldsymbol{r}_{G}(\boldsymbol{\sigma}_{n+1}, \Delta\lambda) =
#         \boldsymbol{\sigma}_{n+1} - \boldsymbol{\sigma}_n -
#         \boldsymbol{C}.(\Delta\boldsymbol{\varepsilon} - \Delta\lambda
#         \frac{d G}{d\boldsymbol{\sigma}}(\boldsymbol{\sigma_{n+1}})) =
#         \boldsymbol{0}, \\
#         r_F(\boldsymbol{\sigma}_{n+1}) = F(\boldsymbol{\sigma}_{n+1}) = 0,
#      \end{cases} \\
#     & \text{Elastic flow:} \\
#     &\begin{cases}
#         \boldsymbol{\sigma}_{n+1} = \boldsymbol{\sigma}_n +
#         \boldsymbol{C}.\Delta\boldsymbol{\varepsilon}, \\ \Delta\lambda = 0.
#     \end{cases}
# \end{align*}
#
# As the second one is trivial we focus on the first system only and rewrite it
# in the following form.
#
# $$
#     \boldsymbol{r}(\boldsymbol{x}_{n+1}) = \boldsymbol{0},
# $$
#
# where $\boldsymbol{x} = [\sigma_{xx}, \sigma_{yy}, \sigma_{zz},
# \sqrt{2}\sigma_{xy}, \Delta\lambda]^T$.
#
# This nonlinear equation must be solved at each Gauss point, so we apply the
# Newton method, implement the whole algorithm locally and then vectorize the
# final result using `jax.vmap`.
#
# In the following cell, we define locally the residual $\boldsymbol{r}$ and
# its jacobian $\boldsymbol{j}$.

# %%
# NOTE: Actually, I put conditionals inside local functions, but we may
# implement two "branches" of the algo separetly and check the yielding
# condition in the main Newton loop. It may be more efficient, but idk. Anyway,
# as it is, it looks fancier.

lmbda = E * nu / ((1.0 + nu) * (1.0 - 2.0 * nu))
mu = E / (2.0 * (1.0 + nu))
C_elas = np.array(
    [
        [lmbda + 2.0 * mu, lmbda, lmbda, 0.0],
        [lmbda, lmbda + 2.0 * mu, lmbda, 0.0],
        [lmbda, lmbda, lmbda + 2.0 * mu, 0.0],
        [0.0, 0.0, 0.0, 2.0 * mu],
    ],
    dtype=PETSc.ScalarType,
)
S_elas = np.linalg.inv(C_elas)
ZERO_VECTOR = np.zeros(4, dtype=PETSc.ScalarType)

def deps_p(sigma_local, dlambda, deps_local, sigma_n_local):
    sigma_elas_local = sigma_n_local + C_elas @ deps_local
    yielding = f_MC(sigma_elas_local)

    def deps_p_elastic(sigma_local, dlambda):
        return ZERO_VECTOR

    def deps_p_plastic(sigma_local, dlambda):
        return dlambda * dgdsigma(sigma_local)

    return jax.lax.cond(yielding <= 0.0, deps_p_elastic, deps_p_plastic, sigma_local, dlambda)


def r_sigma(sigma_local, dlambda, deps_local, sigma_n_local):
    deps_p_local = deps_p(sigma_local, dlambda, deps_local, sigma_n_local)
    return sigma_local - sigma_n_local - C_elas @ (deps_local - deps_p_local)


def r_f(sigma_local, dlambda, deps_local, sigma_n_local):
    sigma_elas_local = sigma_n_local + C_elas @ deps_local
    yielding = f_MC(sigma_elas_local)

    def r_f_elastic(sigma_local, dlambda):
        return dlambda

    def r_f_plastic(sigma_local, dlambda):
        return f_MC(sigma_local)

    # JSH: Why is this comparison with eps? eps is essentially 0.0 when doing
    # <=. AL: In the case of yielding = 1e-15 - 1e-16 (or we can choose the
    # tolerance), the plastic branch will be chosen, which is more expensive.
    return jax.lax.cond(yielding <= 0.0, r_f_elastic, r_f_plastic, sigma_local, dlambda)


def r(x_local, deps_local, sigma_n_local):
    sigma_local = x_local[:4]
    dlambda_local = x_local[-1]

    res_sigma = r_sigma(sigma_local, dlambda_local, deps_local, sigma_n_local)
    res_f = r_f(sigma_local, dlambda_local, deps_local, sigma_n_local)

    res = jnp.c_["0,1,-1", res_sigma, res_f]
    return res


drdx = jax.jacfwd(r)

# %% [markdown]
# Then we define the function `return_mapping` that implements the
# return-mapping algorithm numerically via the Newton method.

# %%
Nitermax, tol = 200, 1e-8


# JSH: You need to explain somewhere here how the while_loop interacts with
# vmap.
ZERO_SCALAR = np.array([0.0])
def sigma_return_mapping(deps_local, sigma_n_local):
    """Performs the return-mapping procedure.

    It solves elastoplastic constitutive equations numerically by applying the
    Newton method in a single Gauss point. The Newton loop is implement via
    `jax.lax.while_loop`.
    """
    niter = 0

    dlambda = ZERO_SCALAR
    sigma_local = sigma_n_local
    x_local = jnp.concatenate([sigma_local, dlambda])

    res = r(x_local, deps_local, sigma_n_local)
    norm_res0 = jnp.linalg.norm(res)

    def cond_fun(state):
        norm_res, niter, _ = state
        return jnp.logical_and(norm_res / norm_res0 > tol, niter < Nitermax)

    def body_fun(state):
        norm_res, niter, history = state

        x_local, deps_local, sigma_n_local, res = history

        J = drdx(x_local, deps_local, sigma_n_local)
        j_inv_vp = jnp.linalg.solve(J, -res)
        x_local = x_local + j_inv_vp

        res = r(x_local, deps_local, sigma_n_local)
        norm_res = jnp.linalg.norm(res)
        history = x_local, deps_local, sigma_n_local, res

        niter += 1

        return (norm_res, niter, history)

    history = (x_local, deps_local, sigma_n_local, res)

    norm_res, niter_total, x_local = jax.lax.while_loop(cond_fun, body_fun, (norm_res0, niter, history))

    sigma_local = x_local[0][:4]
    sigma_elas_local = C_elas @ deps_local
    yielding = f_MC(sigma_n_local + sigma_elas_local)
    
    dlambda = x_local[0][-1]

    return sigma_local, (sigma_local, niter_total, yielding, norm_res, dlambda)
    # return sigma_local, (sigma_local,)

def C_tang(deps_local, sigma_n_local, sigma_local, dlambda_local):
    x_local = jnp.c_["0,1,-1", sigma_local, dlambda_local]
    j = drdx(x_local, deps_local, sigma_n_local)
    H = jnp.linalg.inv(j)[:4,:4] @ C_elas
    return H

    # A = j[:4,:4]
    # n = j[4,:4] # dfdsigma
    # m = j[:4,4] # dgdsigma
    # H = jnp.linalg.inv(A) @ C_elas
    # term_tmp = n.T @ H @ m
    # term = jax.lax.cond(term_tmp == 0.0, lambda x : 1., lambda x: x, term_tmp)
    # return H - jnp.outer((H @ m), (H @ n)) / term, term

C_tang_v = jax.jit(jax.vmap(C_tang, in_axes=(0, 0, 0, 0)))

# %% [markdown]
# The `return_mapping` function returns a tuple with two elements. The first
# element is an array containing values of the external operator
# $\boldsymbol{\sigma}$ and the second one is another tuple containing
# additional data such as e.g. information on a convergence of the Newton
# method. Once we apply the JAX AD tool, the latter "converts" the first
# element of the `return_mapping` output into an array with values of the
# derivative
# $\frac{\mathrm{d}\boldsymbol{\sigma}}{\mathrm{d}\boldsymbol{\varepsilon}}$
# and leaves untouched the second one. That is why we return `sigma_local`
# twice in the `return_mapping`: ....
#
# COMMENT: Well, looks too wordy...
# JSH eg.
# `jax.jacfwd` returns a callable that returns the Jacobian as its first return
# argument. As we also need sigma_local, we also return sigma_local as
# auxilliary data.
#
#
# NOTE: If we implemented the function `dsigma_ddeps` manually, it would return
# `C_tang_local, (sigma_local, niter_total, yielding, norm_res)`

# %% [markdown]
# Once we defined the function `dsigma_ddeps`, which evaluates both the
# external operator and its derivative locally, we can just vectorize it and
# define the final implementation of the external operator derivative.

# %%
dsigma_ddeps_vec = jax.jit(jax.vmap(sigma_return_mapping, in_axes=(0, 0)))

def sigma_impl(deps):
    deps_ = deps.reshape((-1, 4))
    sigma_n_ = sigma_n.x.array.reshape((-1, 4))

    (sigma_global, state) = dsigma_ddeps_vec(deps_, sigma_n_)
    C_tang_global, niter, yielding, norm_res = state

    unique_iters, counts = jnp.unique(niter, return_counts=True)

    # NOTE: The following code prints some details about the second Newton
    # solver, solving the constitutive equations. Do we need this or it's better
    # to have the code as clean as possible?

    print("\tInner Newton summary:")
    print(f"\t\tUnique number of iterations: {unique_iters}")
    print(f"\t\tCounts of unique number of iterations: {counts}")
    print(f"\t\tMaximum F: {jnp.max(yielding)}")
    print(f"\t\tMaximum residual: {jnp.max(norm_res)}")

    return C_tang_global.reshape(-1), sigma_global.reshape(-1)


# %%
dsigma_ddeps = jax.jacfwd(sigma_return_mapping, has_aux=True)
dsigma_ddeps_vec = jax.jit(jax.vmap(dsigma_ddeps, in_axes=(0, 0)))


def C_tang_impl(deps):
    deps_ = deps.reshape((-1, 4))
    sigma_n_ = sigma_n.x.array.reshape((-1, 4))

    (C_tang_global, state) = dsigma_ddeps_vec(deps_, sigma_n_)
    sigma_global, niter, yielding, norm_res, dlambda = state

    # C_tang_tmp = C_tang_v(deps_, sigma_n_, sigma_global.reshape((-1, 4)), dlambda)

    # maxxx = -1.
    # i_max = 0
    # for i in range(len(C_tang_global.reshape(-1, 4, 4))):
    #     eps = np.abs(np.max(C_tang_tmp[i] - C_tang_global.reshape(-1, 4, 4)[i]))
    #     if eps > maxxx:
    #         maxxx = eps
    #         i_max = i
    # print(maxxx, '\n' , C_tang_global[i_max], '\n', C_tang_tmp[i_max])

    unique_iters, counts = jnp.unique(niter, return_counts=True)

    # NOTE: The following code prints some details about the second Newton
    # solver, solving the constitutive equations. Do we need this or it's better
    # to have the code as clean as possible?

    print("\tInner Newton summary:")
    print(f"\t\tUnique number of iterations: {unique_iters}")
    print(f"\t\tCounts of unique number of iterations: {counts}")
    print(f"\t\tMaximum F: {jnp.max(yielding)}")
    print(f"\t\tMaximum residual: {jnp.max(norm_res)}")

    return C_tang_global.reshape(-1), sigma_global.reshape(-1)

# %% [markdown]
# Similarly to the von Mises example, we do not implement explicitly the
# evaluation of the external operator. Instead, we obtain its values during the
# evaluation of its derivative and then update the values of the operator in the
# main Newton loop.

# %%
def sigma_external(derivatives):
    # if derivatives == (0,):
    #     return sigma_impl
    if derivatives == (1,):
        return C_tang_impl
    else:
        return NotImplementedError


sigma.external_function = sigma_external

# %% [markdown]
# ### Defining the forms

# %%
n = ufl.FacetNormal(mesh)
P_o = fem.Constant(mesh, PETSc.ScalarType(0.0))
P_i = fem.Constant(mesh, PETSc.ScalarType(0.0))


# JSH: P_o is never set to anything but zero?
def F_ext(v):
    return -P_i * ufl.inner(n, v) * ds(facet_tags_labels["inner"]) + P_o * ufl.inner(n, v) * ds(
        facet_tags_labels["outer"]
    )


u_hat = ufl.TrialFunction(V)
F = ufl.inner(epsilon(u_), sigma) * dx - F_ext(u_)
J = ufl.derivative(F, Du, u_hat)
J_expanded = ufl.algorithms.expand_derivatives(J)

F_replaced, F_external_operators = replace_external_operators(F)
J_replaced, J_external_operators = replace_external_operators(J_expanded)

F_form = fem.form(F_replaced)
J_form = fem.form(J_replaced)

# %%
# # Simple Taylor test
# # J(Du0 + h*δu) - J(Du0) - h*dJ(Du0)*δu
# Du0 = 100.0
# Du.x.array[:] = Du0
# δu = fem.Function(V, name="δu")
# δu.x.array[:] = 300000.0

# F = ufl.inner(u_, Du)*ufl.dx
# J = ufl.algorithms.compute_form_action(ufl.derivative(F, Du, u_hat), Du)
# F = ufl.algorithms.compute_form_action(F, Du)
# J = ufl.algorithms.compute_form_action(J, Du)
# J_form = fem.form(J)
# J_0 = fem.assemble_scalar(J_form) # J(Du0)
# dJ = ufl.derivative(J, Du, u_)
# dJ_0 = fem.petsc.assemble_vector(fem.form(dJ)) # dJ(Du0)
# dJ_0_dot_δu = dJ_0.dot(δu.vector) # dJ(Du0)*δu

# h_list = 1e-2*np.power(2., -np.arange(32))
# conv = np.empty_like(h_list)

# for i, h in enumerate(h_list):
#     Du.x.array[:] = Du0 + h * δu.x.array
#     J = fem.assemble_scalar(J_form)
#     diff = J - J_0 - h * dJ_0_dot_δu
#     conv[i] = diff

# print(fem.assemble_scalar(J_form), '\n', fem.assemble_scalar(fem.form(F)))
# print(F, '\n', J)
# plt.loglog(h_list, conv)
# plt.loglog(h_list, h_list**2, label=r'$h^2$')
# plt.loglog(h_list, h_list, label=r'$h$')

# plt.xlabel('h')
# plt.ylabel('second-order Taylor remainder')
# plt.legend()

# %% [markdown]
# ### Variables initialization and compilation
# Before solving the problem it is required.

# %%
# Initialize variables to start the algorithm
# NOTE: Actually we need to evaluate operators before the Newton solver
# in order to assemble the matrix, where we expect elastic stiffness matrix
# Shell we discuss it? The same states for the von Mises.
Du.x.array[:] = 1.0  # any value allowing 

timer1 = common.Timer("1st JAX pass")
timer1.start()

evaluated_operands = evaluate_operands(F_external_operators)
((_, _),) = evaluate_external_operators(J_external_operators, evaluated_operands)

timer1.stop()

timer2 = common.Timer("2nd JAX pass")
timer2.start()

evaluated_operands = evaluate_operands(F_external_operators)
((_, _),) = evaluate_external_operators(J_external_operators, evaluated_operands)

timer2.stop()

timer3 = common.Timer("3rd JAX pass")
timer3.start()

evaluated_operands = evaluate_operands(F_external_operators)
((_, _),) = evaluate_external_operators(J_external_operators, evaluated_operands)

timer3.stop()

# %%
# Du0 = 1.0
# # sigma_n.x.array.reshape((-1, 4))[:] = np.array([0.5, 0.0, 0., 0.])
# Du.x.array[:] = Du0
# δu = fem.Function(V, name="δu")
# δu.x.array[:] = 100

# evaluated_operands = evaluate_operands(F_external_operators)
# ((_, sigma_new),) = evaluate_external_operators(J_external_operators, evaluated_operands)
# sigma.ref_coefficient.x.array[:] = sigma_new
# sigma_n.x.array[:] = sigma_new

# %%
# # Du.x.array.reshape((-1, 2))[:][0] = 0.00000001

# evaluated_operands = evaluate_operands(F_external_operators)
# ((_, sigma_new),) = evaluate_external_operators(J_external_operators, evaluated_operands)
# sigma.ref_coefficient.x.array[:] = sigma_new

# %%
Du0e = np.copy(Du.x.array)
sigma_n0 = np.copy(sigma_n.x.array)

# %%
Du0 = Du0e
Du.x.array[:] = Du0
sigma_n.x.array[:] = sigma_n0
<<<<<<< HEAD
# sigma_n.x.array[:] = 0.0
=======
>>>>>>> c9896d99
δu = fem.Function(V, name="δu")
δu.x.array[:] = Du0
evaluated_operands = evaluate_operands(F_external_operators)
((_, sigma_new),) = evaluate_external_operators(J_external_operators, evaluated_operands)
sigma.ref_coefficient.x.array[:] = sigma_new
# sigma_n.x.array[:] = sigma_new



# %%
# # F(Du0 + h*δu) - F(Du0) - h*J(Du0)*δu
# F_form = fem.form(F_replaced)
# F0 = fem.petsc.assemble_vector(F_form) # F(Du0)
# F0.ghostUpdate(addv=PETSc.InsertMode.ADD, mode=PETSc.ScatterMode.REVERSE)

# J_form = fem.form(J_replaced)
# J_matrix = fem.petsc.assemble_matrix(J_form)
# J_matrix.assemble()
# y = J_matrix.createVecLeft() # y = J * x

# h_list = np.logspace(-1.0, -4.0, 6)[::-1]

<<<<<<< HEAD
first_order_remainder = np.full_like(h_list, -1.)
second_order_remainder = np.full_like(h_list, -1.)
=======
# first_order_remainder = np.zeros_like(h_list)
# second_order_remainder = np.zeros_like(h_list)
>>>>>>> c9896d99

# for i, h in enumerate(h_list):
#     Du.x.array[:] = Du0 + h * δu.x.array
#     evaluated_operands = evaluate_operands(F_external_operators)
#     ((_, sigma_new),) = evaluate_external_operators(J_external_operators, evaluated_operands)
#     sigma.ref_coefficient.x.array[:] = sigma_new
#     sigma_n.x.array[:] = sigma_new

<<<<<<< HEAD
    F_delta = fem.petsc.assemble_vector(F_form)
    F_delta.ghostUpdate(addv=PETSc.InsertMode.ADD, mode=PETSc.ScatterMode.REVERSE)

    Du.x.array[:] = Du0
    # J_matrix.zeroEntries()
    # fem.petsc.assemble_matrix(J_matrix, J_form)
    # J_matrix.assemble()
    J_matrix.mult(δu.vector, y)
    y.scale(h)
=======
#     # Du.x.array[:] = Du0 + h * δu.x.array

#     F_delta = fem.petsc.assemble_vector(F_form)
#     F_delta.ghostUpdate(addv=PETSc.InsertMode.ADD, mode=PETSc.ScatterMode.REVERSE)

#     # Du.x.array[:] = Du0
#     # J_matrix.zeroEntries()
#     # fem.petsc.assemble_matrix(J_matrix, J_form)
#     # J_matrix.assemble()
#     J_matrix.mult(δu.vector, y)
#     y.scale(h)
>>>>>>> c9896d99

#     first_order_remainder[i] = (F_delta - F0).norm()
#     second_order_remainder[i] = (F_delta - F0 - y).norm()

# %%
<<<<<<< HEAD
# # F(Du0 + h*δu) - F(Du0) - h*J(Du0)*δu
# F_scalar = ufl.algorithms.compute_form_action(F_replaced, Du)
# F_scalar_form = fem.form(F_scalar)
# F0 = fem.assemble_scalar(F_scalar_form) # F(Du0)

# J_vector = ufl.algorithms.compute_form_action(J_replaced, Du)
# J_vector_form = fem.form(J_vector)
# J0 = fem.petsc.assemble_vector(J_vector_form) # J(Du0)
# J0_dot_δu = J0.dot(δu.vector) # dJ(Du0)*δu

# h_list = np.logspace(-1.0, -4.0, 6)[::-1]
=======
# F(Du0 + h*δu) - F(Du0) - h*J(Du0)*δu
F_scalar = ufl.algorithms.compute_form_action(F_replaced, δu)
F_scalar_form = fem.form(F_scalar)
F0 = fem.assemble_scalar(F_scalar_form) # F(Du0)

J_vector = ufl.algorithms.compute_form_action(J_replaced, δu)
J_vector_form = fem.form(J_vector)
J0 = fem.petsc.assemble_vector(J_vector_form) # J(Du0)
J0_dot_δu = J0.dot(δu.vector) # dJ(Du0)*δu


h_list = np.logspace(-1.0, -4.0, 6)[::-1]
>>>>>>> c9896d99

# first_order_remainder = np.zeros_like(h_list)
# second_order_remainder = np.zeros_like(h_list)

<<<<<<< HEAD
# for i, h in enumerate(h_list):
#     Du.x.array[:] = Du0 + h * δu.x.array
#     evaluated_operands = evaluate_operands(F_external_operators)
#     ((_, sigma_new),) = evaluate_external_operators(J_external_operators, evaluated_operands)
#     sigma.ref_coefficient.x.array[:] = sigma_new
#     # sigma_n.x.array[:] = sigma_new
=======
    # J_vector = ufl.algorithms.compute_form_action(J_replaced, Du)
    # J_vector_form = fem.form(J_vector)
    J0 = fem.petsc.assemble_vector(J_vector_form) # J(Du0)
    J0_dot_δu = J0.dot(δu.vector) # dJ(Du0)*δu
>>>>>>> c9896d99

#     # J_vector = ufl.algorithms.compute_form_action(J_replaced, δu)
#     # J_vector_form = fem.form(J_vector)
#     # J0 = fem.petsc.assemble_vector(J_vector_form) # J(Du0)
#     # J0_dot_δu = J0.dot(δu.vector) # dJ(Du0)*δu

#     F_scalar = fem.assemble_scalar(F_scalar_form)

#     first_order_remainder[i] = np.abs(F_scalar - F0)
#     second_order_remainder[i] = np.abs(F_scalar - F0 - h * J0_dot_δu)


# %%
fig, axs = plt.subplots(1, 2, figsize=(10, 5))

axs[0].plot(h_list, first_order_remainder, 'o-', label="1st order")
axs[0].plot(h_list, second_order_remainder, 'o-', label="2nd order")
axs[0].set_title(r"$|F(\Delta u_0 + hδu) - F(\Delta u_0) - hJ(\Delta u_0)δu|$")
axs[0].set_ylabel('Taylor remainder')
axs[0].set_xlabel('h')
axs[0].legend()

axs[1].loglog(h_list, first_order_remainder, 'o-', label="1st order")
axs[1].loglog(h_list, second_order_remainder, 'o-', label="2nd order")
axs[1].loglog(h_list, h_list, label=r"$O(h)$")
axs[1].loglog(h_list, h_list**2, label=r"$O(h^2)$")
axs[1].set_title("Log scale")
axs[1].set_yscale('log')
axs[1].legend()
axs[1].set_ylabel('first-order Taylor remainder')
axs[1].set_xlabel('h')

plt.tight_layout()
plt.show()
first_order_rate = np.polyfit(np.log(h_list), np.log(first_order_remainder), 1)[0]
second_order_rate = np.polyfit(np.log(h_list), np.log(second_order_remainder), 1)[0]

print(first_order_rate)
print(second_order_rate)

# %%
second_order_rate = np.polyfit(np.log(h_list[-3:-1]), np.log(second_order_remainder[-3:-1]), 1)[0]
second_order_rate


# %%
second_order_remainder


# %%
1.004993836703281
1.0093125656977548

# %%
0.2412775313310373
0.2390018855008281

# %%
np.polyfit(np.log(h_list[1:]), np.log(second_order_remainder[1:]), 1)[0]


# %%
# TODO: Is there a more elegant way to extract the data?
# TODO: Maybe we analyze the compilation time in-place?
common.list_timings(MPI.COMM_WORLD, [common.TimingType.wall])

# %% [markdown]
# ### Solving the problem
#
# Summing up, we apply the Newton method to solve the main weak problem. On each
# iteration of the main Newton loop, we solve elastoplastic constitutive equations
# by using the second Newton method at each Gauss point. Thanks to the framework
# and the JAX library, the final interface is general enough to be reused for
# other plasticity models.

# %%
external_operator_problem = LinearProblem(J_replaced, -F_replaced, Du, bcs=bcs)

# %%
# Defining a cell containing (Ri, 0) point, where we calculate a value of u It
# is required to run this program via MPI in order to capture the process, to
# which this point is attached
x_point = np.array([[R_i, 0, 0]])
cells, points_on_process = find_cell_by_point(mesh, x_point)

# %%
# parameters of the manual Newton method
max_iterations, relative_tolerance = 200, 1e-8
load_steps_1 = np.linspace(3, 36.7, 10)
load_steps_2 = np.linspace(36.7, 36.83, 2)[1:]
load_steps_3 = np.linspace(36.83, 36.84, 5)[1:]
load_steps = np.concatenate([load_steps_1, load_steps_2, load_steps_3])
num_increments = len(load_steps)
results = np.zeros((num_increments + 1, 2))

for i, load in enumerate(load_steps[:1]):
    P_i.value = load
    external_operator_problem.assemble_vector()

    residual_0 = external_operator_problem.b.norm()
    residual = residual_0
    Du.x.array[:] = 0

    if MPI.COMM_WORLD.rank == 0:
        print(f"Load increment #{i}, load: {load}, initial residual: {residual_0}")

    for iteration in range(0, max_iterations):
        if residual / residual_0 < relative_tolerance:
            break

        if MPI.COMM_WORLD.rank == 0:
            print(f"\tOuter Newton iteration #{iteration}")
        external_operator_problem.assemble_matrix()
        external_operator_problem.solve(du)

        Du.vector.axpy(1.0, du.vector)
        Du.x.scatter_forward()

        evaluated_operands = evaluate_operands(F_external_operators)
        ((_, sigma_new),) = evaluate_external_operators(J_external_operators, evaluated_operands)
        # ((C_tang_new, sigma_new),) = evaluate_external_operators(F_external_operators, evaluated_operands)
        sigma.ref_coefficient.x.array[:] = sigma_new
        # J_external_operators[0].ref_coefficient.x.array[:] = C_tang_new

        external_operator_problem.assemble_vector()
        residual = external_operator_problem.b.norm()

        if MPI.COMM_WORLD.rank == 0:
            print(f"\tResidual: {residual}\n")

    u.vector.axpy(1.0, Du.vector)
    u.x.scatter_forward()

    sigma_n.x.array[:] = sigma.ref_coefficient.x.array

    if len(points_on_process) > 0:
        results[i + 1, :] = (u.eval(points_on_process, cells)[0], load)

# %% [markdown]
# ## Post-processing

# %%
if len(points_on_process) > 0:
    plt.plot(results[:, 0], results[:, 1], "o-", label="via ExternalOperator")
    plt.xlabel("Displacement of inner boundary")
    plt.ylabel(r"Applied pressure $q/q_{lim}$")
    plt.savefig(f"displacement_rank{MPI.COMM_WORLD.rank:d}.png")
    # plt.legend()
    plt.show()


# %%

# %% [markdown]
# ## Verification

# %%
def rho(sigma_local):
    s = dev @ sigma_local
    return jnp.sqrt(2.0 * J2(s))

def angle(sigma_local):
    s = dev @ sigma_local
    arg = -(3.0 * jnp.sqrt(3.0) * J3(s)) / (2.0 * jnp.sqrt(J2(s) * J2(s) * J2(s)))
    arg = jnp.clip(arg, -1.0, 1.0)
    angle = 1.0 / 3.0 * jnp.arcsin(arg)
    return angle

def sigma_tracing(sigma_local, sigma_n_local):
    deps_elas = S_elas @ sigma_local
    sigma_corrected, state = sigma_return_mapping(deps_elas, sigma_n_local)
    yielding = state[2]
    return sigma_corrected, yielding

angle_v = jax.jit(jax.vmap(angle, in_axes=(0)))
rho_v = jax.jit(jax.vmap(rho, in_axes=(0)))
sigma_tracing_vec = jax.jit(jax.vmap(sigma_tracing, in_axes=(0, 0)))

# %%
N_angles = 200
N_loads = 10
angle_values = np.linspace(0, 2*np.pi, N_angles)
# angle_values = np.concatenate([np.linspace(-np.pi/6, np.pi/6, 100), np.linspace(5*np.pi/6, 7*np.pi/6, 100)])
R_values = np.linspace(0.4, 5, N_loads)
p = 2.

dsigma_paths = np.zeros((N_loads, N_angles, 4))

for i, R in enumerate(R_values):
    dsigma_paths[i,:,0] = np.sqrt(2./3.) * R * np.cos(angle_values)
    dsigma_paths[i,:,1] = np.sqrt(2./3.) * R * np.sin(angle_values - np.pi/6.)
    dsigma_paths[i,:,2] = np.sqrt(2./3.) * R * np.sin(-angle_values - np.pi/6.)

# %%
angle_results = np.empty((N_loads, N_angles))
rho_results = np.empty((N_loads, N_angles))
sigma_results = np.empty((N_loads, N_angles, 4))
sigma_n_local = np.full((N_angles, 4), p)
derviatoric_axis = np.array([1,1,1,0])

for i, R in enumerate(R_values):
    print(f"Loading#{i} {R}")
    dsigma, yielding = sigma_tracing_vec(dsigma_paths[0], sigma_n_local)
    p_tmp = dsigma @ tr / 3.
    dp = p_tmp - p
    dsigma -= np.outer(dp, derviatoric_axis)
    p_tmp = dsigma @ tr / 3.
    sigma_results[i,:] = dsigma
    print(f"{jnp.max(yielding)} {np.max(p_tmp)}\n")
    angle_results[i,:] = angle_v(dsigma)
    rho_results[i,:] = rho_v(dsigma)
    sigma_n_local[:] = dsigma


# Show the plot
plt.show()

# %%
fig, ax = plt.subplots(nrows=1, ncols=2, subplot_kw={'projection': 'polar'}, figsize=(10, 15))
# fig.suptitle(r'$\pi$-plane or deviatoric plane or octahedral plane, $\sigma (\rho=\sqrt{2J_2}, \theta$)')
for i in range(N_loads):
    ax[0].plot(angle_results[i], rho_results[i], '.', label='Load#'+str(i))
    ax[0].plot(np.repeat(np.pi/6, 10), np.linspace(0, np.max(rho_results), 10), color='black')
    ax[0].plot(np.repeat(-np.pi/6, 10), np.linspace(0, np.max(rho_results), 10), color='black')
    ax[1].plot(angle_values, rho_v(dsigma_paths[i]), '.', label='Load#'+str(i))
    ax[0].set_title(r'Octahedral profile of the yield criterion, $(\rho=\sqrt{2J_2}, \theta)$')
    ax[1].set_title(r'Paths of the loading $\sigma$, $(\rho=\sqrt{2J_2}, \theta)$')
plt.legend()
fig.tight_layout()

# %%

# %%
fig = plt.figure(figsize=(15,10))
# fig.suptitle(r'$\pi$-plane or deviatoric plane or octahedral plane, $\sigma (\rho=\sqrt{2J_2}, \theta$)')
ax1 = fig.add_subplot(221, polar=True)
ax2 = fig.add_subplot(222, polar=True)
ax3 = fig.add_subplot(223, projection='3d')
ax4 = fig.add_subplot(224, projection='3d')
for j in range(12):
    for i in range(N_loads):
        ax1.plot(j*np.pi/3 - j%2 * angle_results[i] + (1 - j%2) * angle_results[i], rho_results[i], '.', label='Load#'+str(i))
for i in range(N_loads):
    ax2.plot(angle_values, rho_v(dsigma_paths[i]), '.', label='Load#'+str(i))
    ax3.plot(sigma_results[i,:,0], sigma_results[i,:,1], sigma_results[i,:,2], '.')
    ax4.plot(sigma_results[i,:,0], sigma_results[i,:,1], sigma_results[i,:,2], '.')

ax1.plot(np.repeat(np.pi/6, 10), np.linspace(0, np.max(rho_results), 10), color='black')
ax1.plot(np.repeat(-np.pi/6, 10), np.linspace(0, np.max(rho_results), 10), color='black')
z_min = np.min(sigma_results[:,:,2])
z_max = np.max(sigma_results[:,:,2])
ax4.plot(np.array([p,p]), np.array([p,p]), np.array([z_min, z_max]), linestyle='-', color='black')

ax1.set_title(r'Octahedral profile of the yield criterion, $(\rho=\sqrt{2J_2}, \theta)$')
ax2.set_title(r'Paths of the loading $\sigma$, $(\rho=\sqrt{2J_2}, \theta)$')
ax3.view_init(azim=45)

for ax in [ax3, ax4]:
    ax.set_xlabel(r'$\sigma_{I}$')
    ax.set_ylabel(r'$\sigma_{II}$')
    ax.set_zlabel(r'$\sigma_{III}$')
    ax.set_title(r'In $(\sigma_{I}, \sigma_{II}, \sigma_{III})$ space')
plt.legend()
fig.tight_layout()

# %%
# TODO: Is there a more elegant way to extract the data?
# common.list_timings(MPI.COMM_WORLD, [common.TimingType.wall])

# %%
# # NOTE: There is the warning `[WARNING] yaksa: N leaked handle pool objects`
# for # the call `.assemble_vector()` and `.vector`. # NOTE: The following
# lines eleminate the leakes (except the mesh ones). # NOTE: To test this for
# the newest version of the DOLFINx.
external_operator_problem.__del__()
Du.vector.destroy()
du.vector.destroy()
u.vector.destroy()



# %%
# #### Some tests
# def f_MC_to_plot(sigma_I, sigma_II, sigma_III):
#     sigma_local = jnp.array([sigma_I, sigma_II, sigma_III, 0])
#     return f_MC(sigma_local)

# f_MC_to_plot_vec = jax.vmap(f_MC_to_plot)
# sigma_I = sigma_II = np.array([1., 2.0])
# sigma_III = np.array([0.0, 0.0])
# f_MC_to_plot_vec(sigma_I, sigma_II, sigma_III)
# sigma_I = sigma_II = np.arange(1.0, 3.0, 0.05)
# X, Y = np.meshgrid(sigma_I, sigma_II)
# sigma_III = np.zeros_like(X)
# Z = f_MC_to_plot_vec(X.reshape(-1), Y.reshape(-1), sigma_III.reshape(-1)).reshape(X.shape)
# # %matplotlib widget
# import matplotlib.pyplot as plt
# from mpl_toolkits.mplot3d import Axes3D
# fig = plt.figure()
# ax = Axes3D(fig)
# ax.set_zlim(-1, 1)
# ax.plot_surface(X, Y, Z)
# sigma_local = jnp.array([0.00001, 0.00001, 0.0, 0.0])
# f_MC(sigma_local)
# def von_mises(sigma_I, sigma_II, sigma_III):
#     sigma_local = jnp.array([sigma_I, sigma_II, sigma_III, 0])
#     dev = jnp.array(
#         [
#             [2.0 / 3.0, -1.0 / 3.0, -1.0 / 3.0, 0.0],
#             [-1.0 / 3.0, 2.0 / 3.0, -1.0 / 3.0, 0.0],
#             [-1.0 / 3.0, -1.0 / 3.0, 2.0 / 3.0, 0.0],
#             [0.0, 0.0, 0.0, 1.0],
#         ],
#         dtype=PETSc.ScalarType,
#     )
#     s = dev @ sigma_local

#     return jnp.sqrt(3*0.5 * jnp.vdot(s, s))

# von_mises_vec = jax.vmap(von_mises)
# one = np.ones(100)
# R = 5.
# u = np.linspace(0, np.pi/2, 100)
# x = R * np.outer(np.cos(u), one)
# y = R * np.outer(np.sin(u), one)
# z = np.outer(np.linspace(0.5, 10, 100), one)
# R = 5.
# height = 10
# resolution = 100
# theta = np.linspace(0, 2*np.pi, resolution)
# z = np.linspace(0.1, height, resolution)
# theta, z = np.meshgrid(theta, z)
# x = R * np.cos(theta)
# y = R * np.sin(theta)
# # x = R * z/height * np.cos(theta)
# # y = R * z/height * np.sin(theta)
# F = f_MC_to_plot_vec(x.reshape(-1), y.reshape(-1), z.reshape(-1)).reshape(x.shape)
# F = von_mises_vec(x.reshape(-1), y.reshape(-1), z.reshape(-1)).reshape(x.shape)
# import matplotlib.pyplot as plt
# # from mpl_toolkits.mplot3d import Axes3D
# fig = plt.figure()
# ax = fig.add_subplot(111, projection='3d')
# ax.plot_surface(x, y, F)

# import numpy as np
# import matplotlib.pyplot as plt
# from mpl_toolkits.mplot3d import Axes3D

# # Generate data points for the von Mises yield surface
# theta = np.linspace(0, 2 * np.pi, 100)
# phi = np.linspace(0, np.pi, 100)
# theta, phi = np.meshgrid(theta, phi)
# sigma_1 = np.sin(theta) * np.cos(phi)
# sigma_2 = np.sin(theta) * np.sin(phi)
# sigma_3 = np.cos(theta)
# von_mises = np.sqrt(sigma_1**2 + sigma_2**2 + sigma_3**2 - sigma_1*sigma_2 - sigma_2*sigma_3 - sigma_3*sigma_1)

# # Create a 3D plot
# fig = plt.figure()
# ax = fig.add_subplot(111, projection='3d')

# # Plot the von Mises yield surface
# ax.plot_surface(sigma_1, sigma_2, sigma_3, cmap='viridis', edgecolor='none')

# # Set labels and title
# ax.set_xlabel('Sigma 1')
# ax.set_ylabel('Sigma 2')
# ax.set_zlabel('Sigma 3')
# ax.set_title('Von Mises Yield Surface')

# # Show the plot
# plt.show()
# import numpy as np
# import matplotlib.pyplot as plt
# from mpl_toolkits.mplot3d import Axes3D

# # Parameters for the cone
# radius = 1
# height = 2
# resolution = 100

# # Generate data points for the surface of the cone
# theta = np.linspace(0, 2*np.pi, resolution)
# z = np.linspace(0, height, resolution)
# theta, z = np.meshgrid(theta, z)
# x = radius * (1 - z/height) * np.cos(theta)
# y = radius * (1 - z/height) * np.sin(theta)

# # Create a 3D plot
# fig = plt.figure()
# ax = fig.add_subplot(111, projection='3d')

# # Plot the surface of the cone
# ax.plot_surface(x, y, z, color='b', alpha=0.5)

# # Set labels and title
# ax.set_xlabel('X')
# ax.set_ylabel('Y')
# ax.set_zlabel('Z')
# ax.set_title('Yield Surface: Cone')

# # Show the plot
# plt.show()
# z.shape
# u = np.linspace(0, 2 * np.pi, 100)
# v = np.linspace(0, np.pi, 100)
# v = np.full((100), np.pi/2)
# x = np.outer(np.cos(u), np.sin(v))
# x

# import numpy as np
# import matplotlib.pyplot as plt
# from mpl_toolkits.mplot3d import Axes3D

# # Generate data points for a sphere
# u = np.linspace(0, 2 * np.pi, 100)
# v = np.linspace(0, np.pi, 100)
# x = np.outer(np.cos(u), np.sin(v))
# y = np.outer(np.sin(u), np.sin(v))
# z = np.outer(np.ones(np.size(u)), np.cos(v))

# # Create a 3D plot
# fig = plt.figure()
# ax = fig.add_subplot(111, projection='3d')

# # Plot the sphere
# ax.plot_surface(x, y, z, color='b', alpha=0.5)

# # Set labels and title
# ax.set_xlabel('X')
# ax.set_ylabel('Y')
# ax.set_zlabel('Z')
# ax.set_title('Yield Surface')

# # Show the plot
# plt.show()<|MERGE_RESOLUTION|>--- conflicted
+++ resolved
@@ -798,10 +798,6 @@
 Du0 = Du0e
 Du.x.array[:] = Du0
 sigma_n.x.array[:] = sigma_n0
-<<<<<<< HEAD
-# sigma_n.x.array[:] = 0.0
-=======
->>>>>>> c9896d99
 δu = fem.Function(V, name="δu")
 δu.x.array[:] = Du0
 evaluated_operands = evaluate_operands(F_external_operators)
@@ -824,13 +820,8 @@
 
 # h_list = np.logspace(-1.0, -4.0, 6)[::-1]
 
-<<<<<<< HEAD
-first_order_remainder = np.full_like(h_list, -1.)
-second_order_remainder = np.full_like(h_list, -1.)
-=======
 # first_order_remainder = np.zeros_like(h_list)
 # second_order_remainder = np.zeros_like(h_list)
->>>>>>> c9896d99
 
 # for i, h in enumerate(h_list):
 #     Du.x.array[:] = Du0 + h * δu.x.array
@@ -839,17 +830,6 @@
 #     sigma.ref_coefficient.x.array[:] = sigma_new
 #     sigma_n.x.array[:] = sigma_new
 
-<<<<<<< HEAD
-    F_delta = fem.petsc.assemble_vector(F_form)
-    F_delta.ghostUpdate(addv=PETSc.InsertMode.ADD, mode=PETSc.ScatterMode.REVERSE)
-
-    Du.x.array[:] = Du0
-    # J_matrix.zeroEntries()
-    # fem.petsc.assemble_matrix(J_matrix, J_form)
-    # J_matrix.assemble()
-    J_matrix.mult(δu.vector, y)
-    y.scale(h)
-=======
 #     # Du.x.array[:] = Du0 + h * δu.x.array
 
 #     F_delta = fem.petsc.assemble_vector(F_form)
@@ -861,25 +841,11 @@
 #     # J_matrix.assemble()
 #     J_matrix.mult(δu.vector, y)
 #     y.scale(h)
->>>>>>> c9896d99
 
 #     first_order_remainder[i] = (F_delta - F0).norm()
 #     second_order_remainder[i] = (F_delta - F0 - y).norm()
 
 # %%
-<<<<<<< HEAD
-# # F(Du0 + h*δu) - F(Du0) - h*J(Du0)*δu
-# F_scalar = ufl.algorithms.compute_form_action(F_replaced, Du)
-# F_scalar_form = fem.form(F_scalar)
-# F0 = fem.assemble_scalar(F_scalar_form) # F(Du0)
-
-# J_vector = ufl.algorithms.compute_form_action(J_replaced, Du)
-# J_vector_form = fem.form(J_vector)
-# J0 = fem.petsc.assemble_vector(J_vector_form) # J(Du0)
-# J0_dot_δu = J0.dot(δu.vector) # dJ(Du0)*δu
-
-# h_list = np.logspace(-1.0, -4.0, 6)[::-1]
-=======
 # F(Du0 + h*δu) - F(Du0) - h*J(Du0)*δu
 F_scalar = ufl.algorithms.compute_form_action(F_replaced, δu)
 F_scalar_form = fem.form(F_scalar)
@@ -892,29 +858,21 @@
 
 
 h_list = np.logspace(-1.0, -4.0, 6)[::-1]
->>>>>>> c9896d99
 
 # first_order_remainder = np.zeros_like(h_list)
 # second_order_remainder = np.zeros_like(h_list)
 
-<<<<<<< HEAD
 # for i, h in enumerate(h_list):
 #     Du.x.array[:] = Du0 + h * δu.x.array
 #     evaluated_operands = evaluate_operands(F_external_operators)
 #     ((_, sigma_new),) = evaluate_external_operators(J_external_operators, evaluated_operands)
 #     sigma.ref_coefficient.x.array[:] = sigma_new
 #     # sigma_n.x.array[:] = sigma_new
-=======
+
     # J_vector = ufl.algorithms.compute_form_action(J_replaced, Du)
     # J_vector_form = fem.form(J_vector)
     J0 = fem.petsc.assemble_vector(J_vector_form) # J(Du0)
     J0_dot_δu = J0.dot(δu.vector) # dJ(Du0)*δu
->>>>>>> c9896d99
-
-#     # J_vector = ufl.algorithms.compute_form_action(J_replaced, δu)
-#     # J_vector_form = fem.form(J_vector)
-#     # J0 = fem.petsc.assemble_vector(J_vector_form) # J(Du0)
-#     # J0_dot_δu = J0.dot(δu.vector) # dJ(Du0)*δu
 
 #     F_scalar = fem.assemble_scalar(F_scalar_form)
 
