# ---
# jupyter:
#   jupytext:
#     cell_metadata_filter: -all
#     custom_cell_magics: kql
#     text_representation:
#       extension: .py
#       format_name: percent
#       format_version: '1.3'
#       jupytext_version: 1.11.2
#   kernelspec:
#     display_name: Python 3
#     language: python
#     name: python3
# ---

# %% [markdown]
# %% [markdown]
# # Plasticity of von Mises
#
# This tutorial aims to demonstrate an efficient implementation of the plasticity
# model of von Mises using an external operator defining the elastoplastic
# constitutive relations written with the help of the 3rd party package `Numba`.
# Here we consider a cylinder expansion problem in the two-dimensional case in a
# symmetric formulation.
#
# This tutorial is based on the
# [original implementation](https://comet-fenics.readthedocs.io/en/latest/demo/2D_plasticity/vonMises_plasticity.py.html)
# of the problem via legacy FEniCS 2019 and
# [its extension](https://github.com/a-latyshev/convex-plasticity/tree/main) for
# the modern FEniCSx in the setting of convex optimization. A detailed conclusion
# of the von Mises plastic model in the case of the cylinder expansion problem can
# be found in {cite}`bonnet2014`. Do not hesitate to visit the mentioned sources
# for more information.
#
# We assume the knowledge of the return-mapping procedure, commonly used in the
# solid mechanics community to solve elastoplasticity problems.
#
# ## Notation
#
# Denoting the displacement vector $\boldsymbol{u}$ we define the strain tensor
# $\boldsymbol{\varepsilon}$ as follows
#
# $$
#     \boldsymbol{\varepsilon} = \frac{1}{2}\left( \nabla\boldsymbol{u} + \nabla\boldsymbol{u}^T \right).
# $$
#
# Throughout the tutorial, we stick to the Mandel-Voigt notation, according to
# which the stress tensor $\boldsymbol{\sigma}$ and the strain tensor
# $\boldsymbol{\varepsilon}$ are written as 4-size vectors with the following
# components
#
# \begin{align*}
#     & \boldsymbol{\sigma} = [\sigma_{xx}, \sigma_{yy}, \sigma_{zz}, \sqrt{2}\sigma_{xy}]^T, \\
#     & \boldsymbol{\varepsilon} = [\varepsilon_{xx}, \varepsilon_{yy}, \varepsilon_{zz}, \sqrt{2}\varepsilon_{xy}]^T.
# \end{align*}
#
# Denoting the deviatoric operator $\mathrm{dev}$, we introduce two additional
# quantities of interest: the cumulative plastic strain $p$ and the equivalent
# stress $\sigma_\text{eq}$ defined by the following formulas:
#
# \begin{align*}
#     & p = \sqrt{\frac{2}{3} \boldsymbol{e} . \boldsymbol{e}}, \\
#     & \sigma_\text{eq} = \sqrt{\frac{3}{2}\boldsymbol{s}.\boldsymbol{s}},
# \end{align*}
#
# where $\boldsymbol{e} = \mathrm{dev}\boldsymbol{\varepsilon}$ and
# $\boldsymbol{s} = \mathrm{dev}\boldsymbol{\sigma}$ are deviatoric parts of the
# stain and stress tensors respectively.
#
#
# ## Problem formulation
#
# The domain of the problem $\Omega$ represents the first quarter of the hollow
# cylinder with inner $R_i$ and outer $R_o$ radii, where symmetry conditions are
# set on the left and bottom sides and pressure is set on the inner wall $\partial\Omega_\text{inner}$. The behaviour of cylinder material is defined by the von Mises yield criterion $f$
# with the linear isotropic hardening law {eq}`eq_von_Mises`
#
# $$
#     f(\boldsymbol{\sigma}) = \sigma_\text{eq}(\boldsymbol{\sigma}) - \sigma_0 - Hp \leq 0,
# $$ (eq_von_Mises)
#
# where $\sigma_0$ is a uniaxial strength and $H$ is an isotropic hardening
# modulus, which is defined through the Young modulus $E$ and the tangent elastic
# modulus $E_t = \frac{EH}{E+H}$.
#
# Let V be the functional space of admissible displacement fields. Then, the weak
# formulation of this problem can be written as follows:
#
# Find $\boldsymbol{u} \in V$ such that
# $$
#     F(\boldsymbol{u}; \boldsymbol{v}) = \int\limits_\Omega \boldsymbol{\sigma}(\boldsymbol{u}) . \boldsymbol{\varepsilon(v)} d\boldsymbol{x} - F_\text{ext}(\boldsymbol{v}) = 0, \quad \forall \boldsymbol{v} \in V.
# $$ (eq_main)
#
# The external force $F_{\text{ext}}(\boldsymbol{v})$ represents the pressure inside the cylinder and is written as the following Neumann condition
#
# $$
#     F_\text{ext}(\boldsymbol{v}) = q \int\limits_{\partial\Omega_\text{inner}} \boldsymbol{n} .\boldsymbol{v} d\boldsymbol{x},
# $$
# where the vector $\boldsymbol{n}$ is a normal to the cylinder surface and the loading parameter $q$ is progressively increased from 0 to
# $q_\text{lim} = \frac{2}{\sqrt{3}}\sigma_0\log\left(\frac{R_o}{R_i}\right)$, the
# analytical collapse load for the perfect plasticity model without hardening.
#
# The modelling is performed under assumptions of the plane strain and
# an associative plasticity law.
#
# In the above nonlinear problem {eq}`eq_main` the elastoplastic constitutive
# relation $\boldsymbol{\sigma}(\boldsymbol{u})$ is restored by applying the
# return-mapping procedure. The main bottleneck of this procedure is a computation
# of derivatives of quantities of interest including one of the stress tensor,
# so-called the tangent stiffness matrix $\boldsymbol{C}_\text{tang}$ required for
# the Newton method to solve the nonlinear equation {eq}`eq_main`. The advantage
# of the von Mises model is that the return-mapping procedure may be performed
# analytically, so the derivatives may be expressed explicitly.
#
# In this tutorial, we treat the stress tensor $\boldsymbol{\sigma}$ as an
# external operator acting on the displacement field $\boldsymbol{u}$ and
# represent it through a `FEMExternalOperator` object. The analytical
# return-mapping procedure of von Mises plasticity is used to define the behviour
# of the stress operator and its derivative. The procedure is implemented using
# some external (non-UFL) piece of code.
#
# ## Implementation
#
# ### Preamble

# %%
import matplotlib.pyplot as plt
import sys
from mpi4py import MPI
from petsc4py import PETSc

import numpy as np
from solvers import LinearProblem
from utilities import build_cylinder_quarter, find_cell_by_point

import basix
import ufl
import numba
from dolfinx import fem, common
from dolfinx_external_operator import (
    FEMExternalOperator,
    replace_external_operators,
    evaluate_external_operators,
    evaluate_operands
)

# %%
R_e, R_i = 1.3, 1.0  # external/internal radius

# elastic parameters
E = 70e3
nu = 0.3

sigma_0 = 250.0  # yield strength


# %% [markdown]
# ### Building the mesh

# %%
mesh, facet_tags, facet_tags_labels = build_cylinder_quarter()

# %%
k_u = 2
V = fem.functionspace(mesh, ("Lagrange", k_u, (2,)))


def epsilon(v):
    grad_v = ufl.grad(v)
    return ufl.as_vector([grad_v[0, 0], grad_v[1, 1], 0, np.sqrt(2.0) * 0.5 * (grad_v[0, 1] + grad_v[1, 0])])


k_stress = 2 * (k_u - 1)
ds = ufl.Measure(
    "ds",
    domain=mesh,
    subdomain_data=facet_tags,
    metadata={"quadrature_degree": k_stress, "quadrature_scheme": "default"},
)

dx = ufl.Measure(
    "dx",
    domain=mesh,
    metadata={"quadrature_degree": k_stress, "quadrature_scheme": "default"},
)

Du = fem.Function(V, name="displacement_increment")
S_element = basix.ufl.quadrature_element(
    mesh.topology.cell_name(), degree=k_stress, value_shape=(4,))
S = fem.functionspace(mesh, S_element)
sigma = FEMExternalOperator(epsilon(Du), function_space=S)

n = ufl.FacetNormal(mesh)
loading = fem.Constant(mesh, PETSc.ScalarType(0.0))

v = ufl.TestFunction(V)
# TODO: think about the sign later
F = ufl.inner(sigma, epsilon(v)) * dx + loading * \
    ufl.inner(v, n) * ds(facet_tags_labels["inner"])


lmbda = E * nu / (1.0 + nu) / (1.0 - 2.0 * nu)
mu = E / 2.0 / (1.0 + nu)
C_elas = np.array(
    [
        [lmbda + 2.0 * mu, lmbda, lmbda, 0.0],
        [lmbda, lmbda + 2.0 * mu, lmbda, 0.0],
        [lmbda, lmbda, lmbda + 2.0 * mu, 0.0],
        [0.0, 0.0, 0.0, 2.0 * mu],
    ],
    dtype=PETSc.ScalarType,
)

deviatoric = np.eye(4, dtype=PETSc.ScalarType)
deviatoric[:3, :3] -= np.full((3, 3), 1.0 / 3.0, dtype=PETSc.ScalarType)

E_tangent = E / 100.0  # tangent modulus
H = E * E_tangent / (E - E_tangent)  # hardening modulus

# Internal state
P_element = basix.ufl.quadrature_element(
    mesh.topology.cell_name(), degree=k_stress, value_shape=())
P = fem.functionspace(mesh, P_element)

p = fem.Function(P, name="cumulative_plastic_strain")
dp = fem.Function(P, name="incremental_plastic_strain")
sigma_n = fem.Function(S, name="stress_n")

# Boundary conditions
bottom_facets = facet_tags.find(facet_tags_labels["Lx"])
left_facets = facet_tags.find(facet_tags_labels["Ly"])

bottom_dofs_y = fem.locate_dofs_topological(
    V.sub(1), mesh.topology.dim - 1, bottom_facets)
left_dofs_x = fem.locate_dofs_topological(
    V.sub(0), mesh.topology.dim - 1, left_facets)

sym_bottom = fem.dirichletbc(
    np.array(0.0, dtype=PETSc.ScalarType), bottom_dofs_y, V.sub(1))
sym_left = fem.dirichletbc(
    np.array(0.0, dtype=PETSc.ScalarType), left_dofs_x, V.sub(0))

bcs = [sym_bottom, sym_left]


# %%
# num_quadrature_points = P_element.dim
# NOTE: if we have the above why not to have this one
# num_cells = int(p.x.array.shape[0]/num_quadrature_points)

# The underscore means "_" with "appropriate" shape
# "_local" means local
# without underscore means raw global data or tmp outputs
@numba.njit
def return_mapping(deps_, sigma_n_, p_):
    """Performs the return-mapping procedure."""
    num_cells = deps_.shape[0]
    num_quadrature_points = deps_.shape[1]

    C_tang_ = np.empty((num_cells, num_quadrature_points,
                       4, 4), dtype=PETSc.ScalarType)
    sigma_ = np.empty_like(sigma_n_)
    dp_ = np.empty_like(p_)

    # NOTE: LLVM will inline this function call.
    def _kernel(deps_local, sigma_n_local, p_local):
        sigma_elastic = sigma_n_local + C_elas @ deps_local
        s = deviatoric @ sigma_elastic
        sigma_eq = np.sqrt(3.0 / 2.0 * np.dot(s, s))

        f_elastic = sigma_eq - sigma_0 - H * p_local
        f_elastic_plus = (f_elastic + np.sqrt(f_elastic**2)) / 2.0

        dp = f_elastic_plus / (3 * mu + H)

        n_elas = s / sigma_eq * f_elastic_plus / f_elastic
        beta = 3 * mu * dp / sigma_eq

        sigma = sigma_elastic - beta * s

        n_elas_matrix = np.outer(n_elas, n_elas)
        C_tang = C_elas - 3 * mu * \
            (3 * mu / (3 * mu + H) - beta) * \
            n_elas_matrix - 2 * mu * beta * deviatoric

        return C_tang, sigma, dp

    for i in range(0, num_cells):
        for j in range(0, num_quadrature_points):
            C_tang_[i, j], sigma_[i, j], dp_[i, j] = _kernel(
                deps_[i, j], sigma_n_[i, j], p_[i, j])

    return C_tang_, sigma_, dp_


def C_tang_impl(deps):
    num_cells = deps.shape[0]
    num_quadrature_points = int(deps.shape[1]/4)

    deps_ = deps.reshape((num_cells, num_quadrature_points, 4))
    # Current state
    sigma_n_ = sigma_n.x.array.reshape((num_cells, num_quadrature_points, 4))
    p_ = p.x.array.reshape((num_cells, num_quadrature_points))

    C_tang_, sigma_, dp_ = return_mapping(deps_, sigma_n_, p_)

    return C_tang_.reshape(-1), sigma_.reshape(-1), dp_.reshape(-1)


def sigma_impl(deps):
    return NotImplementedError


def sigma_external(derivatives):
    if derivatives == (0,):
        return sigma_impl
    elif derivatives == (1,):
        return C_tang_impl
    else:
        return NotImplementedError


sigma.external_function = sigma_external


# Form manipulations
u_hat = ufl.TrialFunction(V)
J = ufl.derivative(F, Du, u_hat)
J_expanded = ufl.algorithms.expand_derivatives(J)

F_replaced, F_external_operators = replace_external_operators(F)
J_replaced, J_external_operators = replace_external_operators(J_expanded)

F_form = fem.form(F_replaced)
J_form = fem.form(J_replaced)

# %%
# NOTE: Small test, to remove/move.
# Avoid divide by zero
eps = np.finfo(PETSc.ScalarType).eps
Du.x.array[:] = eps

# %%
timer1 = common.Timer("1st numba pass")
timer1.start()
evaluated_operands = evaluate_operands(F_external_operators)
((_, sigma_new, dp_new),) = evaluate_external_operators(
    J_external_operators, evaluated_operands)
timer1.stop()

timer2 = common.Timer("2nd numba pass")
timer2.start()
evaluated_operands = evaluate_operands(F_external_operators)
((_, sigma_new, dp_new),) = evaluate_external_operators(
    J_external_operators, evaluated_operands)
timer2.stop()

timer3 = common.Timer("3nd numba pass")
timer3.start()
evaluated_operands = evaluate_operands(F_external_operators)
((_, sigma_new, dp_new),) = evaluate_external_operators(
    J_external_operators, evaluated_operands)
timer3.stop()

# %%
common.list_timings(MPI.COMM_WORLD, [common.TimingType.wall])

# %%
u = fem.Function(V, name="displacement")
du = fem.Function(V, name="Newton_correction")
external_operator_problem = LinearProblem(J_replaced, -F_replaced, Du, bcs=bcs)

# %%
# Defining a cell containing (Ri, 0) point, where we calculate a value of u
# It is required to run this program via MPI in order to capture the process, to which this point is attached
x_point = np.array([[R_i, 0, 0]])
cells, points_on_proc = find_cell_by_point(mesh, x_point)

# %%
q_lim = 2.0 / np.sqrt(3.0) * np.log(R_e / R_i) * sigma_0
Nitermax, tol = 200, 1e-8  # parameters of the manual Newton method
num_increments = 20
load_steps = np.linspace(0, 1.1, num_increments + 1)[1:] ** 0.5
results = np.zeros((num_increments + 1, 2))

for i, t in enumerate(load_steps):
    loading.value = t * q_lim
    external_operator_problem.assemble_vector()

    nRes0 = external_operator_problem.b.norm()
    nRes = nRes0
    Du.x.array[:] = 0

    if MPI.COMM_WORLD.rank == 0:
        print(f"\nnRes0 , {nRes0} \n Increment: {i+1!s}, load = {t * q_lim}")
    niter = 0

    while nRes / nRes0 > tol and niter < Nitermax:
        external_operator_problem.assemble_matrix()
        external_operator_problem.solve(du)

        Du.vector.axpy(1, du.vector)  # Du = Du + 1*du
        Du.x.scatter_forward()

        evaluated_operands = evaluate_operands(F_external_operators)
        ((_, sigma_new, dp_new),) = evaluate_external_operators(
            J_external_operators, evaluated_operands)
        sigma.ref_coefficient.x.array[:] = sigma_new
        dp.x.array[:] = dp_new

        external_operator_problem.assemble_vector()
        nRes = external_operator_problem.b.norm()

        if MPI.COMM_WORLD.rank == 0:
            print(f"    it# {niter} Residual: {nRes}")
        niter += 1
    u.vector.axpy(1., Du.vector)  # u = u + 1*Du
    u.x.scatter_forward()

    p.vector.axpy(1., dp.vector)
    p.x.scatter_forward()
<<<<<<< HEAD
    
=======
>>>>>>> 59629d10
    np.copyto(sigma_n.x.array, sigma.ref_coefficient.x.array)

    if len(points_on_proc) > 0:
        results[i + 1, :] = (u.eval(points_on_proc, cells)[0], t)

# end = MPI.Wtime()
# timer3.stop()

# total_time = end - start
# compilation_overhead = time1 - time2

# print(f'rank#{MPI.COMM_WORLD.rank}: Time = {total_time:.3f} (s)')
# print(f'rank#{MPI.COMM_WORLD.rank}: Compilation overhead: {compilation_overhead:.3f} s')

# %%
if len(points_on_proc) > 0:
    plt.plot(results[:, 0], results[:, 1], "-o", label="via ExternalOperator")
    plt.xlabel("Displacement of inner boundary")
    plt.ylabel(r"Applied pressure $q/q_{lim}$")
    plt.savefig(f"displacement_rank{MPI.COMM_WORLD.rank:d}.png")
    plt.legend()
    plt.show()<|MERGE_RESOLUTION|>--- conflicted
+++ resolved
@@ -420,10 +420,6 @@
 
     p.vector.axpy(1., dp.vector)
     p.x.scatter_forward()
-<<<<<<< HEAD
-    
-=======
->>>>>>> 59629d10
     np.copyto(sigma_n.x.array, sigma.ref_coefficient.x.array)
 
     if len(points_on_proc) > 0:
