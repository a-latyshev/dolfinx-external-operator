# ---
# jupyter:
#   jupytext:
#     cell_metadata_filter: -all
#     custom_cell_magics: kql
#     text_representation:
#       extension: .py
#       format_name: percent
#       format_version: '1.3'
#       jupytext_version: 1.11.2
#   kernelspec:
#     display_name: Python 3
#     language: python
#     name: python3
# ---

# %% [markdown]
# # Plasticity of von Mises
#
# This tutorial aims to demonstrate an efficient implementation of the plasticity
# model of von Mises using an external operator defining the elastoplastic
# constitutive relations written with the help of the 3rd party package `Numba`.
# Here we consider a cylinder expansion problem in the two-dimensional case in a
# symmetric formulation.
#
# This tutorial is based on the
# [original implementation](https://comet-fenics.readthedocs.io/en/latest/demo/2D_plasticity/vonMises_plasticity.py.html)
# of the problem via legacy FEniCS 2019 and
# [its extension](https://github.com/a-latyshev/convex-plasticity/tree/main) for
# the modern FEniCSx in the setting of convex optimization. A detailed conclusion
# of the von Mises plastic model in the case of the cylinder expansion problem can
# be found in {cite}`bonnet2014`. Do not hesitate to visit the mentioned sources
# for more information.
#
# We assume the knowledge of the return-mapping procedure, commonly used in the
# solid mechanics community to solve elastoplasticity problems.
#
# ## Notation
#
# Denoting the displacement vector $\boldsymbol{u}$ we define the strain tensor
# $\boldsymbol{\varepsilon}$ as follows
#
# $$
#     \boldsymbol{\varepsilon} = \frac{1}{2}\left( \nabla\boldsymbol{u} +
#     \nabla\boldsymbol{u}^T \right).
# $$
#
# Throughout the tutorial, we stick to the Mandel-Voigt notation, according to
# which the stress tensor $\boldsymbol{\sigma}$ and the strain tensor
# $\boldsymbol{\varepsilon}$ are written as 4-size vectors with the following
# components
#
# \begin{align*}
#     & \boldsymbol{\sigma} = [\sigma_{xx}, \sigma_{yy}, \sigma_{zz},
#     \sqrt{2}\sigma_{xy}]^T, \\
#     & \boldsymbol{\varepsilon} = [\varepsilon_{xx}, \varepsilon_{yy},
#     \varepsilon_{zz}, \sqrt{2}\varepsilon_{xy}]^T.
# \end{align*}
#
# Denoting the deviatoric operator $\mathrm{dev}$, we introduce two additional
# quantities of interest: the cumulative plastic strain $p$ and the equivalent
# stress $\sigma_\text{eq}$ defined by the following formulas:
#
# \begin{align*}
#     & p = \sqrt{\frac{2}{3} \boldsymbol{e} . \boldsymbol{e}}, \\
#     & \sigma_\text{eq} = \sqrt{\frac{3}{2}\boldsymbol{s}.\boldsymbol{s}},
# \end{align*}
#
# where $\boldsymbol{e} = \mathrm{dev}\boldsymbol{\varepsilon}$ and
# $\boldsymbol{s} = \mathrm{dev}\boldsymbol{\sigma}$ are deviatoric parts of the
# stain and stress tensors respectively.
#
# ## Problem formulation
#
# The domain of the problem $\Omega$ represents the first quarter of the hollow
# cylinder with inner $R_i$ and outer $R_o$ radii, where symmetry conditions
# are set on the left and bottom sides and pressure is set on the inner wall
# $\partial\Omega_\text{inner}$. The behaviour of cylinder material is defined
# by the von Mises yield criterion $f$ with the linear isotropic hardening law
# {eq}`eq_von_Mises`
#
# $$
#     f(\boldsymbol{\sigma}) = \sigma_\text{eq}(\boldsymbol{\sigma}) - \sigma_0
#     - Hp \leq 0,
# $$ (eq_von_Mises)
#
# where $\sigma_0$ is a uniaxial strength and $H$ is an isotropic hardening
# modulus, which is defined through the Young modulus $E$ and the tangent elastic
# modulus $E_t = \frac{EH}{E+H}$.
#
# Let V be the functional space of admissible displacement fields. Then, the weak
# formulation of this problem can be written as follows:
#
# Find $\boldsymbol{u} \in V$ such that
#
# $$
#     F(\boldsymbol{u}; \boldsymbol{v}) = \int\limits_\Omega
#     \boldsymbol{\sigma}(\boldsymbol{u}) . \boldsymbol{\varepsilon(v)}
#     d\boldsymbol{x} - F_\text{ext}(\boldsymbol{v}) = 0, \quad \forall
#     \boldsymbol{v} \in V.
# $$ (eq_von_Mises_main)
#
# The external force $F_{\text{ext}}(\boldsymbol{v})$ represents the pressure
# inside the cylinder and is written as the following Neumann condition
#
# $$
#     F_\text{ext}(\boldsymbol{v}) = q
#     \int\limits_{\partial\Omega_\text{inner}} \boldsymbol{n} .\boldsymbol{v}
#     d\boldsymbol{x},
# $$
# where the vector $\boldsymbol{n}$ is a normal to the cylinder surface and the
# loading parameter $q$ is progressively increased from 0 to $q_\text{lim} =
# \frac{2}{\sqrt{3}}\sigma_0\log\left(\frac{R_o}{R_i}\right)$, the analytical
# collapse load for the perfect plasticity model without hardening.
#
# The modelling is performed under assumptions of the plane strain and
# an associative plasticity law.
#
# In this tutorial, we treat the stress tensor $\boldsymbol{\sigma}$ as an
# external operator acting on the displacement field $\boldsymbol{u}$ and
# represent it through a `FEMExternalOperator` object. By the implementation of
# this external operator, we mean an implementation of the return-mapping
# procedure, the most common approach to solve plasticity problems. With the
# help of this procedure, we compute both values of the stress tensor
# $\boldsymbol{\sigma}$ and its derivative, so-called the tangent stiffness
# matrix $\boldsymbol{C}_\text{tang}$.
#
# As before, in order to solve the nonlinear equation {eq}`eq_von_Mises_main`
# we need to compute the Gateaux derivative of $F$ in the direction
# $\boldsymbol{\hat{u}} \in V$.
#
# $$
#     J(\boldsymbol{u}; \boldsymbol{\hat{u}},\boldsymbol{v}) :=
#     D_{\boldsymbol{u}} F(\boldsymbol{u};
#     \boldsymbol{v})(\boldsymbol{\hat{u}}) := \int\limits_\Omega
#     D_{\boldsymbol{u}}
#     \boldsymbol{\sigma}(\boldsymbol{u})(\boldsymbol{\hat{u}}) .
#     \boldsymbol{\varepsilon(v)} d\boldsymbol{x}, \quad \forall \boldsymbol{v}
#     \in V.
# $$
#
# The derivative $D_{\boldsymbol{u}}
<<<<<<< HEAD
# \boldsymbol{\sigma}(\boldsymbol{u})(\boldsymbol{\hat{u}})$ (TODO: it cannot be
# the Gateau derivative of sigma, Corrado is right. We need to find a way how to
# explain this.) is written as following
=======
# \boldsymbol{\sigma}(\boldsymbol{u})(\boldsymbol{\hat{u}})$
# (TODO: it cannot be the Gateau derivative of sigma, Corrado is right. We need
# to find a way how to explain this.) is written as following
>>>>>>> 0e77c158
#
# $$
#     D_{\boldsymbol{u}}
#     \boldsymbol{\sigma}(\boldsymbol{u})(\boldsymbol{\hat{u}}) =
#     \frac{\mathrm{d} \boldsymbol{\sigma}}{\mathrm{d}
#     \boldsymbol{\varepsilon}}(\boldsymbol{u}) .
#     \boldsymbol{\varepsilon}(\boldsymbol{\hat{u}}) =
#     \boldsymbol{C}_\text{tang} .
#     \boldsymbol{\varepsilon}(\boldsymbol{\hat{u}}),
# $$
# where the trial part ....
#
# The advantage of the von Mises model is that the return-mapping procedure may
# be performed analytically, so the stress tensor and the tangent stiffness
# matrix may be expressed explicitly using any package. In our case, we the
# Numba library to define the behaviour of the external operator and its
# derivative.
#
# <!--
# In the above nonlinear problem {eq}`eq_von_Mises_main` the elastoplastic constitutive
# relation $\boldsymbol{\sigma}(\boldsymbol{u})$ is restored by applying the
# return-mapping procedure. The main bottleneck of this procedure is a computation
# of derivatives of quantities of interest including one of the stress tensor,
# so-called the tangent stiffness matrix $\boldsymbol{C}_\text{tang}$ required for
# the Newton method to solve the nonlinear equation {eq}`eq_von_Mises_main`. The advantage
# of the von Mises model is that the return-mapping procedure may be performed
# analytically, so the derivatives may be expressed explicitly. -->
#
# ## Implementation
#
# ### Preamble

# %%
from mpi4py import MPI
from petsc4py import PETSc

import matplotlib.pyplot as plt
import numba
import numpy as np
from solvers import LinearProblem
from utilities import build_cylinder_quarter, find_cell_by_point

import basix
import ufl
from dolfinx import common, fem
from dolfinx_external_operator import (
    FEMExternalOperator,
    evaluate_external_operators,
    evaluate_operands,
    replace_external_operators,
)

# %% [markdown]
# Here we define geometrical and material parameters of the problem as well as some useful constants.

# %%
R_e, R_i = 1.3, 1.0  # external/internal radius

E, nu = 70e3, 0.3  # elastic parameters
E_tangent = E / 100.0  # tangent modulus
H = E * E_tangent / (E - E_tangent)  # hardening modulus
sigma_0 = 250.0  # yield strength

lmbda = E * nu / (1.0 + nu) / (1.0 - 2.0 * nu)
mu = E / 2.0 / (1.0 + nu)
# stiffness matrix
C_elas = np.array(
    [
        [lmbda + 2.0 * mu, lmbda, lmbda, 0.0],
        [lmbda, lmbda + 2.0 * mu, lmbda, 0.0],
        [lmbda, lmbda, lmbda + 2.0 * mu, 0.0],
        [0.0, 0.0, 0.0, 2.0 * mu],
    ],
    dtype=PETSc.ScalarType,
)

deviatoric = np.eye(4, dtype=PETSc.ScalarType)
deviatoric[:3, :3] -= np.full((3, 3), 1.0 / 3.0, dtype=PETSc.ScalarType)


# %%
mesh, facet_tags, facet_tags_labels = build_cylinder_quarter()

# %%
k_u = 2
V = fem.functionspace(mesh, ("Lagrange", k_u, (2,)))
# Boundary conditions
bottom_facets = facet_tags.find(facet_tags_labels["Lx"])
left_facets = facet_tags.find(facet_tags_labels["Ly"])

bottom_dofs_y = fem.locate_dofs_topological(V.sub(1), mesh.topology.dim - 1, bottom_facets)
left_dofs_x = fem.locate_dofs_topological(V.sub(0), mesh.topology.dim - 1, left_facets)

sym_bottom = fem.dirichletbc(np.array(0.0, dtype=PETSc.ScalarType), bottom_dofs_y, V.sub(1))
sym_left = fem.dirichletbc(np.array(0.0, dtype=PETSc.ScalarType), left_dofs_x, V.sub(0))

bcs = [sym_bottom, sym_left]


def epsilon(v):
    grad_v = ufl.grad(v)
    return ufl.as_vector([grad_v[0, 0], grad_v[1, 1], 0, np.sqrt(2.0) * 0.5 * (grad_v[0, 1] + grad_v[1, 0])])


k_stress = 2 * (k_u - 1)
ds = ufl.Measure(
    "ds",
    domain=mesh,
    subdomain_data=facet_tags,
    metadata={"quadrature_degree": k_stress, "quadrature_scheme": "default"},
)

dx = ufl.Measure(
    "dx",
    domain=mesh,
    metadata={"quadrature_degree": k_stress, "quadrature_scheme": "default"},
)

Du = fem.Function(V, name="displacement_increment")
S_element = basix.ufl.quadrature_element(mesh.topology.cell_name(), degree=k_stress, value_shape=(4,))
S = fem.functionspace(mesh, S_element)
sigma = FEMExternalOperator(epsilon(Du), function_space=S)

n = ufl.FacetNormal(mesh)
loading = fem.Constant(mesh, PETSc.ScalarType(0.0))

v = ufl.TestFunction(V)
# TODO: think about the sign later
F = ufl.inner(sigma, epsilon(v)) * dx - loading * ufl.inner(v, n) * ds(facet_tags_labels["inner"])

# Internal state
P_element = basix.ufl.quadrature_element(mesh.topology.cell_name(), degree=k_stress, value_shape=())
P = fem.functionspace(mesh, P_element)

p = fem.Function(P, name="cumulative_plastic_strain")
dp = fem.Function(P, name="incremental_plastic_strain")
sigma_n = fem.Function(S, name="stress_n")


# %% [markdown]
# ### Defining the external operator
#
# During the automatic differentiation of the form $F$, the following terms will
# appear in the Jacobian
#
# $$
#     \frac{\mathrm{d} \boldsymbol{\sigma}}{\mathrm{d}
#     \boldsymbol{\varepsilon}}(\boldsymbol{u}) .
#     \boldsymbol{\varepsilon}(\boldsymbol{\hat{u}}) =
#     \boldsymbol{C}_\text{tang} .
#     \boldsymbol{\varepsilon}(\boldsymbol{\hat{u}}),
# $$
#
# where the "trial" part $\boldsymbol{\varepsilon}(\boldsymbol{\hat{u}})$ will be
# handled by the framework and the derivative of the operator
# $\frac{\mathrm{d} \boldsymbol{\sigma}}{\mathrm{d} \boldsymbol{\varepsilon}}$
# must be implemented by the user. In this tutorial, we implement the derivative using the Numba package.
#
# First of all, we implement the return-mapping procedure locally in the
# function `_kernel`. It computes the values of the stress tensor, the tangent
# stiffness matrix and the increment of cumulative plastic strain at a single
# Gausse node. For more details, visit the [original
# implementation](https://comet-fenics.readthedocs.io/en/latest/demo/2D_plasticity/vonMises_plasticity.py.html)
# of this problem for the legacy FEniCS 2019.

# %%
# %% [markdown]
# Then we iterate over each Gauss node and compute the quantities of interest
# globally in the `return_mapping` function with the `@numba.njit` decorator. The
# latter guarantees that the function will be compiled during its first call and
# ordinary `for`-loops will be efficiently processed (?).

# %%
num_quadrature_points = P_element.dim


@numba.njit
def return_mapping(deps_, sigma_n_, p_):
    """Performs the return-mapping procedure."""
    num_cells = deps_.shape[0]

    C_tang_ = np.empty((num_cells, num_quadrature_points, 4, 4), dtype=PETSc.ScalarType)
    sigma_ = np.empty_like(sigma_n_)
    dp_ = np.empty_like(p_)

    def _kernel(deps_local, sigma_n_local, p_local):
        """Performs the return-mapping procedure locally."""
        sigma_elastic = sigma_n_local + C_elas @ deps_local
        s = deviatoric @ sigma_elastic
        sigma_eq = np.sqrt(3.0 / 2.0 * np.dot(s, s))

        f_elastic = sigma_eq - sigma_0 - H * p_local
        f_elastic_plus = (f_elastic + np.sqrt(f_elastic**2)) / 2.0

        dp = f_elastic_plus / (3 * mu + H)

        n_elas = s / sigma_eq * f_elastic_plus / f_elastic
        beta = 3 * mu * dp / sigma_eq

        sigma = sigma_elastic - beta * s

        n_elas_matrix = np.outer(n_elas, n_elas)
        C_tang = C_elas - 3 * mu * (3 * mu / (3 * mu + H) - beta) * n_elas_matrix - 2 * mu * beta * deviatoric

        return C_tang, sigma, dp

    for i in range(0, num_cells):
        for j in range(0, num_quadrature_points):
            C_tang_[i, j], sigma_[i, j], dp_[i, j] = _kernel(deps_[i, j], sigma_n_[i, j], p_[i, j])

    return C_tang_, sigma_, dp_


# %% [markdown]
# Now nothing stops us from defining the implementation of the external operator
# derivative (the stiffness tangent tensor $\boldsymbol{C}_\text{tang}$) in the
# function `C_tang_impl`. It returns global values of the derivative, stress
# tensor and the cumulative plastic increment.


# %%
def C_tang_impl(deps):
    num_cells = deps.shape[0]
    num_quadrature_points = int(deps.shape[1] / 4)

    deps_ = deps.reshape((num_cells, num_quadrature_points, 4))
    sigma_n_ = sigma_n.x.array.reshape((num_cells, num_quadrature_points, 4))
    p_ = p.x.array.reshape((num_cells, num_quadrature_points))

    C_tang_, sigma_, dp_ = return_mapping(deps_, sigma_n_, p_)

    return C_tang_.reshape(-1), sigma_.reshape(-1), dp_.reshape(-1)


# %% [markdown]
# It is worth noting that at the time of the derivative evaluation, we compute the
# values of the external operator as well. Thus, there is no need for a separate
# implementation of the operator $\boldsymbol{\sigma}$. We will reuse the output
# of the `C_tang_impl` to update values of the external operator further in the
# Newton loop.


# %%
def sigma_external(derivatives):
    if derivatives == (1,):
        return C_tang_impl
    else:
        return NotImplementedError


sigma.external_function = sigma_external

# %% [markdown]
# ```{note} The framework allows implementations of external operators and its
# derivatives to return additional outputs. In our example, the function
# `C_tang_impl` returns values of the derivative, which will be used by the
# framework, and values of stress tensor and the cumulative plastic increment.
# Both additional outputs may be reused by user afterwards in the Newton loop.
# ```

# %% [markdown]
# ### Form manipulations
#
# As in the previous tutorials before solving the problem we need to perform
# some transformation of both linear and bilinear forms.

# %%
u_hat = ufl.TrialFunction(V)
J = ufl.derivative(F, Du, u_hat)
J_expanded = ufl.algorithms.expand_derivatives(J)

F_replaced, F_external_operators = replace_external_operators(F)
J_replaced, J_external_operators = replace_external_operators(J_expanded)

F_form = fem.form(F_replaced)
J_form = fem.form(J_replaced)

# %% [markdown]
# ```{note} We remind that in the code above we replace `FEMExternalOperator`
# objects by their `fem.Function` representatives, the coefficients which are
# allocated during the call of the `FEMExternalOperator` constructor. The
# access to these coefficients may be carried out through the field
# `ref_coefficient` of an `FEMExternalOperator` object. ```

# %% [markdown]
# ### Numba compilation
#
# Let's estimate the compilation overhead of Numba.

# %%
# We need to initialize `Du` with small values in order to avoid the division by
# zero error
eps = np.finfo(PETSc.ScalarType).eps
Du.x.array[:] = eps

timer1 = common.Timer("1st numba pass")
timer1.start()
evaluated_operands = evaluate_operands(F_external_operators)
((_, sigma_new, dp_new),) = evaluate_external_operators(J_external_operators, evaluated_operands)
timer1.stop()

timer2 = common.Timer("2nd numba pass")
timer2.start()
evaluated_operands = evaluate_operands(F_external_operators)
((_, sigma_new, dp_new),) = evaluate_external_operators(J_external_operators, evaluated_operands)
timer2.stop()

timer3 = common.Timer("3nd numba pass")
timer3.start()
evaluated_operands = evaluate_operands(F_external_operators)
((_, sigma_new, dp_new),) = evaluate_external_operators(J_external_operators, evaluated_operands)
timer3.stop()


# %% [markdown]
# ### Solving the problem
#
# Solving the problem is carried out in a manually implemented Newton solver.

# %%
u = fem.Function(V, name="displacement")
du = fem.Function(V, name="Newton_correction")
external_operator_problem = LinearProblem(J_replaced, F_replaced, Du, bcs=bcs)

# %%
# Defining a cell containing (Ri, 0) point, where we calculate a value of u
# In order to run this program in parallel we need capture the process, to which
# this point is attached
x_point = np.array([[R_i, 0, 0]])
cells, points_on_process = find_cell_by_point(mesh, x_point)

# %%
q_lim = 2.0 / np.sqrt(3.0) * np.log(R_e / R_i) * sigma_0
num_increments = 20
max_iterations, relative_tolerance = 200, 1e-8
load_steps = (np.linspace(0, 1.1, num_increments, endpoint=True) ** 0.5)[1:]
loadings = q_lim * load_steps
results = np.zeros((num_increments, 2))

for i, loading_v in enumerate(loadings):
    loading.value = loading_v
    external_operator_problem.assemble_vector()

    residual_0 = residual = external_operator_problem.b.norm()
    Du.x.array[:] = 0.0

    if MPI.COMM_WORLD.rank == 0:
        print(f"\nresidual , {residual} \n increment: {i+1!s}, load = {loading.value}")

    for iteration in range(0, max_iterations):
        if residual / residual_0 < relative_tolerance:
            break
        external_operator_problem.assemble_matrix()
        external_operator_problem.solve(du)
        du.x.scatter_forward()

        Du.vector.axpy(-1.0, du.vector)
        Du.x.scatter_forward()

        evaluated_operands = evaluate_operands(F_external_operators)

        # Implementation of an external operator may return several outputs and
        # not only its evaluation. For example, `C_tang_impl` returns a tuple of
        # Numpy-arrays with values of `C_tang`, `sigma` and `dp`.
        ((_, sigma_new, dp_new),) = evaluate_external_operators(J_external_operators, evaluated_operands)

        # In order to update the values of the external operator we may directly
        # access them and avoid the call of
        # `evaluate_external_operators(F_external_operators, evaluated_operands).`
        sigma.ref_coefficient.x.array[:] = sigma_new
        dp.x.array[:] = dp_new

        external_operator_problem.assemble_vector()
        residual = external_operator_problem.b.norm()

        if MPI.COMM_WORLD.rank == 0:
            print(f"    it# {iteration} residual: {residual}")

    u.vector.axpy(1.0, Du.vector)
    u.x.scatter_forward()

    # Taking into account the history of loading
    p.vector.axpy(1.0, dp.vector)
    # skip scatter forward, p is not ghosted.
    # TODO: Why? What is the difference with lines above?
    sigma_n.x.array[:] = sigma.ref_coefficient.x.array
    # skip scatter forward, sigma is not ghosted.

    if len(points_on_process) > 0:
        results[i + 1, :] = (u.eval(points_on_process, cells)[0], loading.value)

# %% [markdown]
# ### Post-processing

# %%
if len(points_on_process) > 0:
    plt.plot(results[:, 0], results[:, 1], "-o", label="via ExternalOperator")
    plt.xlabel("Displacement of inner boundary")
    plt.ylabel(r"Applied pressure $q/q_{lim}$")
    plt.savefig(f"displacement_rank{MPI.COMM_WORLD.rank:d}.png")
    plt.legend()
    plt.show()

# %%
# TODO: Is there a more elegant way to extract the data?
common.list_timings(MPI.COMM_WORLD, [common.TimingType.wall])

# %%<|MERGE_RESOLUTION|>--- conflicted
+++ resolved
@@ -140,15 +140,9 @@
 # $$
 #
 # The derivative $D_{\boldsymbol{u}}
-<<<<<<< HEAD
-# \boldsymbol{\sigma}(\boldsymbol{u})(\boldsymbol{\hat{u}})$ (TODO: it cannot be
-# the Gateau derivative of sigma, Corrado is right. We need to find a way how to
-# explain this.) is written as following
-=======
 # \boldsymbol{\sigma}(\boldsymbol{u})(\boldsymbol{\hat{u}})$
 # (TODO: it cannot be the Gateau derivative of sigma, Corrado is right. We need
 # to find a way how to explain this.) is written as following
->>>>>>> 0e77c158
 #
 # $$
 #     D_{\boldsymbol{u}}
