from mpi4py import MPI

import gmsh

from dolfinx.geometry import bb_tree, compute_colliding_cells, compute_collisions_points
from dolfinx.io import gmshio


def build_cylinder_quarter(lc=0.3, R_e=1.3, R_i=1.0):
    # Source: https://newfrac.github.io/fenicsx-fracture/notebooks/plasticity/plasticity.html

    # mesh parameters
    gdim = 2
<<<<<<< HEAD
=======
    lc = 0.5
>>>>>>> 0e77c158
    verbosity = 0
    model_rank = 0

    gmsh.initialize()
    gmsh.option.setNumber("General.Verbosity", verbosity)

    facet_tags_labels = {"Lx": 1, "Ly": 2, "inner": 3, "outer": 4}

    cell_tags_map = {"all": 20}

    if MPI.COMM_WORLD.rank == model_rank:
        model = gmsh.model()
        model.add("quarter_cylinder")
        model.setCurrent("quarter_cylinder")
        # Create the points
        pix = model.occ.addPoint(R_i, 0.0, 0, lc)
        pex = model.occ.addPoint(R_e, 0, 0, lc)
        piy = model.occ.addPoint(0.0, R_i, 0, lc)
        pey = model.occ.addPoint(0.0, R_e, 0, lc)
        center = model.occ.addPoint(0.0, 0.0, 0, lc)
        # Create the lines
        lx = model.occ.addLine(pix, pex, tag=facet_tags_labels["Lx"])
        lout = model.occ.addCircleArc(
            pex, center, pey, tag=facet_tags_labels["outer"])
        ly = model.occ.addLine(pey, piy, tag=facet_tags_labels["Ly"])
        lin = model.occ.addCircleArc(
            piy, center, pix, tag=facet_tags_labels["inner"])
        # Create the surface
        cloop1 = model.occ.addCurveLoop([lx, lout, ly, lin])
        _ = model.occ.addPlaneSurface([cloop1], tag=cell_tags_map["all"])
        model.occ.synchronize()
        # Assign mesh and facet tags
        surface_entities = [entity[1] for entity in model.getEntities(2)]
        model.addPhysicalGroup(2, surface_entities, tag=cell_tags_map["all"])
        model.setPhysicalName(2, 2, "Quart_cylinder surface")
        for key, value in facet_tags_labels.items():
            # 1 : it is the dimension of the object (here a curve)
            model.addPhysicalGroup(1, [value], tag=value)
            model.setPhysicalName(1, value, key)
        # Finalize mesh
        model.occ.synchronize()
        model.mesh.generate(gdim)

    # NOTE: Do not forget to check the leaks produced by the following line of code
    # [WARNING] yaksa: 2 leaked handle pool objects
    mesh, cell_tags, facet_tags = gmshio.model_to_mesh(
        gmsh.model, MPI.COMM_WORLD, rank=model_rank, gdim=2)

    mesh.topology.create_connectivity(mesh.topology.dim - 1, mesh.topology.dim)
    mesh.name = "quarter_cylinder"
    cell_tags.name = f"{mesh.name}_cells"
    facet_tags.name = f"{mesh.name}_facets"

    gmsh.finalize()

    return mesh, facet_tags, facet_tags_labels


def find_cell_by_point(mesh, point):
    cells = []
    points_on_proc = []
    tree = bb_tree(mesh, mesh.geometry.dim)
    cell_candidates = compute_collisions_points(tree, point)
    colliding_cells = compute_colliding_cells(mesh, cell_candidates, point)
    for i, point in enumerate(point):
        if len(colliding_cells.links(i)) > 0:
            points_on_proc.append(point)
            cells.append(colliding_cells.links(i)[0])
    return cells, points_on_proc<|MERGE_RESOLUTION|>--- conflicted
+++ resolved
@@ -11,10 +11,6 @@
 
     # mesh parameters
     gdim = 2
-<<<<<<< HEAD
-=======
-    lc = 0.5
->>>>>>> 0e77c158
     verbosity = 0
     model_rank = 0
 
