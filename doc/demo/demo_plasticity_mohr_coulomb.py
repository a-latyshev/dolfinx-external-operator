--- conflicted
+++ resolved
@@ -653,12 +653,7 @@
 # rely on `SNES`, the implementation from the `PETSc` library. We implemented the
 # class `PETScNonlinearProblem` that allows to call an additional routine
 # `external_callback` at each iteration of SNES before the vector and matrix
-<<<<<<< HEAD
-# assembly. This functionality is used to solve elastoplastic constitutive
-# equations by using the second (inner) Newton method at each Gauss point.
-=======
 # assembly.
->>>>>>> 299ca6f9
 
 
 # %%
@@ -670,7 +665,6 @@
 
 
 problem = PETScNonlinearProblem(Du, F_replaced, J_replaced, bcs=bcs, external_callback=constitutive_update)
-<<<<<<< HEAD
 
 petsc_options = {
     "snes_type": "vinewtonrsls",
@@ -684,19 +678,13 @@
     "snes_monitor": "",
 }
 
-solver = PETScNonlinearSolver(domain.comm, problem, petsc_options=petsc_options)
-
-
-# %% [markdown]
-# ```{note}
-# We demonstrated here the use of `PETSc.SNES` together with external operators
-# through the `PETScNonlinearProblem` and `PETScNonlinearSolver` classes. If the
-# user is more familiar with original DOLFINx `NonlinearProblem`, feel free to
-# use `NonlinearProblemWithCallback` covered in the von Mises tutorial.
-# ```
-#
-# After definition of the nonlinear problem and the Newton solver, we are ready to get
-# the final result.
+
+solver = PETScNonlinearSolver(domain.comm, problem, petsc_options=petsc_options)  # PETSc.SNES wrapper
+
+
+# %% [markdown]
+# After definition of the nonlinear problem and the Newton solver, we are ready to
+# get the final result.
 
 # %% tags=["scroll-output"]
 load_steps_1 = np.linspace(2, 22.9, 50)
@@ -714,45 +702,6 @@
     if MPI.COMM_WORLD.rank == 0:
         print(f"Load increment #{i}, load: {load}")
 
-=======
-
-petsc_options = {
-    "snes_type": "vinewtonrsls",
-    "snes_linesearch_type": "basic",
-    "ksp_type": "preonly",
-    "pc_type": "lu",
-    "pc_factor_mat_solver_type": "mumps",
-    "snes_atol": 1.0e-8,
-    "snes_rtol": 1.0e-8,
-    "snes_max_it": 100,
-    "snes_monitor": "",
-}
-
-
-solver = PETScNonlinearSolver(domain.comm, problem, petsc_options=petsc_options)  # PETSc.SNES wrapper
-
-
-# %% [markdown]
-# After definition of the nonlinear problem and the Newton solver, we are ready to
-# get the final result.
-
-# %% tags=["scroll-output"]
-load_steps_1 = np.linspace(2, 22.9, 50)
-load_steps_2 = np.array([22.96, 22.99])
-load_steps = np.concatenate([load_steps_1, load_steps_2])
-num_increments = len(load_steps)
-results = np.zeros((num_increments + 1, 2))
-
-x_point = np.array([[0, H, 0]])
-cells, points_on_process = find_cell_by_point(domain, x_point)
-
-for i, load in enumerate(load_steps):
-    q.value = load * np.array([0, -gamma])
-
-    if MPI.COMM_WORLD.rank == 0:
-        print(f"Load increment #{i}, load: {load}")
-
->>>>>>> 299ca6f9
     solver.solve(Du)
 
     u.x.petsc_vec.axpy(1.0, Du.x.petsc_vec)
