<<<<<<< HEAD

=======
>>>>>>> 8716698e
from petsc4py import PETSc

import dolfinx.fem.petsc  # noqa: F401
import ufl
from dolfinx import fem


class LinearProblem:
<<<<<<< HEAD
    def __init__(self, dR: ufl.Form, R: ufl.Form, u: fem.Function, bcs: list[fem.dirichletbc] = []):
=======
    def __init__(self, dR: ufl.Form, R: ufl.Form, u: fem.Function, bcs: list[fem.dirichletbc] | None = None):
>>>>>>> 8716698e
        self.u = u
        self.bcs = bcs if bcs is not None else []

        V = u.function_space
        domain = V.mesh

        self.R = R
        self.dR = dR
        self.b_form = fem.form(R)
        self.A_form = fem.form(dR)
        self.b = fem.petsc.create_vector(self.b_form)
        self.A = fem.petsc.create_matrix(self.A_form)

        self.comm = domain.comm

        self.solver = self.solver_setup()

    def solver_setup(self) -> PETSc.KSP:
        """Sets the solver parameters."""
        solver = PETSc.KSP().create(self.comm)
        solver.setType("preonly")
        solver.getPC().setType("lu")
        solver.setOperators(self.A)
        return solver

    def assemble_vector(self) -> None:
        with self.b.localForm() as b_local:
            b_local.set(0.0)
        fem.petsc.assemble_vector(self.b, self.b_form)
        self.b.ghostUpdate(addv=PETSc.InsertMode.ADD, mode=PETSc.ScatterMode.REVERSE)
        fem.set_bc(self.b, self.bcs)

    def assemble_matrix(self) -> None:
        self.A.zeroEntries()
        fem.petsc.assemble_matrix(self.A, self.A_form, bcs=self.bcs)
        self.A.assemble()

    def assemble(self) -> None:
        self.assemble_matrix()
        self.assemble_vector()

    def solve(
        self,
        du: fem.function.Function,
    ) -> None:
        """Solves the linear system and saves the solution into the vector `du`

        Args:
            du: A global vector to be used as a container for the solution of the linear system
        """
        self.solver.solve(self.b, du.x.petsc_vec)

    def __del__(self):
        self.solver.destroy()
        self.A.destroy()
        self.b.destroy()<|MERGE_RESOLUTION|>--- conflicted
+++ resolved
@@ -1,7 +1,3 @@
-<<<<<<< HEAD
-
-=======
->>>>>>> 8716698e
 from petsc4py import PETSc
 
 import dolfinx.fem.petsc  # noqa: F401
@@ -10,11 +6,7 @@
 
 
 class LinearProblem:
-<<<<<<< HEAD
-    def __init__(self, dR: ufl.Form, R: ufl.Form, u: fem.Function, bcs: list[fem.dirichletbc] = []):
-=======
     def __init__(self, dR: ufl.Form, R: ufl.Form, u: fem.Function, bcs: list[fem.dirichletbc] | None = None):
->>>>>>> 8716698e
         self.u = u
         self.bcs = bcs if bcs is not None else []
 
