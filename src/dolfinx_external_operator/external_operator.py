--- conflicted
+++ resolved
@@ -56,14 +56,10 @@
         if ufl_element.family_name != "quadrature":
             raise TypeError("FEMExternalOperator currently only supports Quadrature elements.")
 
-<<<<<<< HEAD
         self.ufl_operands = tuple(map(expand_derivatives, map(as_ufl, operands)))  # expend high-level operands
         for operand in self.ufl_operands:
             if isinstance(operand, FEMExternalOperator):
                 raise TypeError("Use of FEMExternalOperators as operands is not implemented.")
-=======
-        self.ufl_operands = tuple(map(as_ufl, operands))
->>>>>>> f416e13b
 
         if coefficient is not None and coefficient.function_space != function_space:
             raise TypeError("The provided coefficient must be defined on the same function space as the operator.")
