from functools import singledispatchmethod

import numpy as np
import numpy.typing as npt

import basix
import ufl
from dolfinx import fem
from dolfinx import mesh as _mesh
from ufl.algorithms import expand_derivatives
from ufl.algorithms.analysis import extract_coefficients
from ufl.constantvalue import as_ufl
from ufl.core.ufl_type import ufl_type
<<<<<<< HEAD
from ufl.constantvalue import Zero
from basix.ufl import _ElementBase

def get_unrolled_dofmap(function_space):
    dofmap_list = function_space.dofmap.list
    bs = function_space.dofmap.bs
    unrolled_dofmap = (np.repeat(dofmap_list, bs).reshape(dofmap_list.shape[0], -1)*bs + np.tile(np.arange(bs), dofmap_list.shape[1])).flatten()
    return unrolled_dofmap

def new_element_from_new_shape(element:_ElementBase, diff_shape: tuple[int, ...], mesh:_mesh.Mesh) -> _ElementBase:
    new_shape = element.reference_value_shape + diff_shape

    if element.element_family is None:
        element = basix.ufl.quadrature_element(
            mesh.topology.cell_name(),
            degree=element.degree,
            value_shape=new_shape,
        )
    else:
        element = basix.ufl.element(
            element.element_family, 
            mesh.basix_cell(), 
            degree=element.degree, 
            shape=new_shape
        )
    return element
    
=======
from ufl.corealg.dag_traverser import DAGTraverser


>>>>>>> f416e13b
@ufl_type(num_ops="varying", is_differential=True, use_default_hash=False)
class FEMExternalOperator(ufl.ExternalOperator):
    """Finite element external operator.

    The `FEMExternalOperator` class extends the functionality of the original
    `ufl.ExternalOperator` class, which symbolically represents operators that
    are not straightforwardly expressible in UFL.
    """

    # Slots are disabled here because they cause trouble in PyDOLFIN
    # multiple inheritance pattern:
    _ufl_noslots_ = True

    def __init__(
        self,
        *operands,
        function_space: fem.function.FunctionSpace,
        external_function=None,
        derivatives: tuple[int, ...] | None = None,
        name: str | None = None,
        coefficient: fem.Function | None = None,
        argument_slots=(),
        dtype: npt.DTypeLike | None = None,
    ) -> None:
        """Initializes `FEMExternalOperator`.

        Args:
            operands: operands on which the external operator acts.
            function_space: the `FunctionSpace`.
            external_function: A callable Python function defining the
                behaviour of the external operator and its derivatives.
            derivatives: A tuple specifiying the derivative multiindex with
                respect to operands.
            argument_slots: tuple composed containing expressions with
                `ufl.Argument` or `ufl.Coefficient` objects.
            name: Name of the external operator and the associated
            `fem.Function` coefficient.
            dtype: Data type of the external operator.
        """
        ufl_element = function_space.ufl_element()
<<<<<<< HEAD
        self.ufl_operands = tuple(map(expand_derivatives, map(as_ufl, operands)))  # expend high-level operands
        
=======
        if ufl_element.family_name != "quadrature":
            raise TypeError("FEMExternalOperator currently only supports Quadrature elements.")

        self.ufl_operands = tuple(map(as_ufl, operands))

>>>>>>> f416e13b
        if coefficient is not None and coefficient.function_space != function_space:
            raise TypeError("The provided coefficient must be defined on the same function space as the operator.")
        super().__init__(
            *self.ufl_operands,
            function_space=function_space,
            derivatives=derivatives,
            argument_slots=argument_slots,
        )

        # Define functional space of external operator
        diff_shape = () # extra indexes that come after differentiation
        for i, e in enumerate(self.derivatives):
<<<<<<< HEAD
            diff_shape += self.ufl_operands[i].ufl_shape * e 
            
        new_shape = self.ufl_shape + diff_shape
=======
            new_shape += self.ufl_operands[i].ufl_shape * e

>>>>>>> f416e13b
        if new_shape != self.ufl_shape:
            
            # TODO: should we decrease the degree after differentiation?

            mesh = function_space.mesh
<<<<<<< HEAD
            original_element = function_space.ufl_element()
            if original_element.is_mixed:
                all_sub_els = []
                for sub_el in original_element.sub_elements:
                    new_sub_el = new_element_from_new_shape(sub_el, diff_shape, mesh)
                    all_sub_els.append(new_sub_el)
                new_element = basix.ufl.mixed_element(all_sub_els)
            else:
                new_element = new_element_from_new_shape(original_element, diff_shape, mesh)
                
            self.ref_function_space = fem.functionspace(mesh, new_element)
=======
            quadrature_element = basix.ufl.quadrature_element(
                mesh.topology.cell_name(),
                degree=ufl_element.degree,
                value_shape=new_shape,
                dtype=mesh.geometry.x.dtype,
            )
            self.ref_function_space = fem.functionspace(mesh, quadrature_element)
>>>>>>> f416e13b
        else:
            self.ref_function_space = function_space

        # TODO: update ufl_shape; how this will change the replacement mechanism?
        # Currently: its equal to self.arguments()[0].ufl_element()
        # Source: https://github.com/FEniCS/ufl/blob/966b0c0930bcdbd27fd939bb7ebf59fa6016faed/ufl/core/external_operator.py#L68
        # self.ufl_shape =
        # self.ref_function_space.ufl_element().reference_value_shape
        self.name = name

        # Points to evaluate operands
        if self.ref_function_space.ufl_element().is_mixed:
            points = []
            for i in range(self.ref_function_space.num_sub_spaces):
                points.append(self.ref_function_space.sub(i).element.interpolation_points)
            self.eval_points = np.concatenate(points)
        else:
            self.eval_points = self.ref_function_space.element.interpolation_points

        self.unrolled_dofmap = get_unrolled_dofmap(self.ref_function_space)
        
        # Make the global coefficient associated to the external operator
        if coefficient is not None:
            self.ref_coefficient = coefficient
        else:
            self.ref_coefficient = fem.Function(self.ref_function_space, name=name, dtype=dtype)
        self.external_function = external_function

    def _ufl_expr_reconstruct_(
        self,
        *operands,
        function_space=None,
        derivatives=None,
        argument_slots=None,
        add_kwargs={},
    ):
        if self.ufl_element().is_cellwise_constant(): # TODO: TEEEST THIS
            new_shape = self.ufl_shape
            for i, e in enumerate(self.derivatives):
                new_shape += self.ufl_operands[i].ufl_shape * e
            return Zero(self.ufl_shape)
        """Return a new object of the same type with new operands."""
        coefficient = None
        d = "\N{PARTIAL DIFFERENTIAL}o"
        if derivatives is None:
            coefficient = self.ref_coefficient  # prevents additional allocations
            d_ops = ""
        else:
            d_ops = "/" + "".join(d + "o" + str(i + 1) for i, di in enumerate(derivatives) for j in range(di))
        dtype = self.ref_coefficient.dtype
        ex_op_name = d + self.ref_coefficient.name + d_ops
        return type(self)(
            *operands,
            function_space=function_space or self.ref_function_space,
            external_function=self.external_function,
            derivatives=derivatives or self.derivatives,
            argument_slots=argument_slots or self.argument_slots(),
            name=ex_op_name,
            coefficient=coefficient,
            dtype=dtype,
            **add_kwargs,
        )
        

    def __hash__(self):
        """Hash code for UFL AD."""
        hashdata = (
            type(self),
            tuple(hash(op) for op in self.ufl_operands),
            tuple(hash(arg) for arg in self._argument_slots),
            self.derivatives,
            hash(self.ufl_function_space()),
            self.ref_coefficient,
        )
        output = hash(hashdata)
        return output

    def __str__(self):
        """Default str string for FEMExternalOperator operators."""
        d = "\N{PARTIAL DIFFERENTIAL}"
        operator_name = self.name if self.name is not None else "e"
        derivatives = self.derivatives
        d_ops = "".join(d + "o" + str(i + 1) for i, di in enumerate(derivatives) for j in range(di))
        e = operator_name + "("
        e += ", ".join(str(op) for op in self.ufl_operands)
        e += "; "
        e += ", ".join(str(arg) for arg in reversed(self.argument_slots()))
        e += ")"
        return e + "/" + d_ops if sum(derivatives) > 0 else e

    def is_cellwise_constant(self):
        """Return whether this expression is spatially constant over each cell."""
        return self.ufl_element().is_cellwise_constant()

def evaluate_operands(
    external_operators: list[FEMExternalOperator],
    entities: np.ndarray | None = None,
) -> dict[ufl.core.expr.Expr | int, np.ndarray]:
    """Evaluates operands of external operators.

    Args:
        external_operators: A list with external operators required to be updated.
        entities: A dictionary mapping between parent mesh and sub mesh
        entities with respect to `eval` function of `fem.Expression`.
    Returns:
        A map between UFL operand and the `ndarray`, the evaluation of the
        operand.

    Note:
        User is responsible to ensure that `entities` are correctly constructed
        with respect to the codimension of the external operator.
    """
    if len(external_operators) == 0:
        return {}
    ref_function_space = external_operators[0].ref_function_space
    ufl_element = ref_function_space.ufl_element()
    mesh = ref_function_space.mesh
    #quadrature_points = basix.make_quadrature(ufl_element.cell_type, ufl_element.degree)[0]
    
    assert isinstance(ufl_element.pullback, ufl.pullback.IdentityPullback)
    # If no entity map is provided, assume that there is no sub-meshing
    if entities is None:
        map_c = mesh.topology.index_map(mesh.topology.dim)
        num_cells = map_c.size_local + map_c.num_ghosts
        cells = np.arange(0, num_cells, dtype=np.int32)
        entities = cells
    # Evaluate unique operands in external operators
    evaluated_operands = {}
    for external_operator in external_operators:
        # TODO: Is it possible to get the basix information out here?
        for operand in external_operator.ufl_operands:
            try:
                evaluated_operands[operand]
            except KeyError:
                # Check if we have a sub-mesh with different codim
                operand_domain = ufl.domain.extract_unique_domain(operand)
                operand_mesh = _mesh.Mesh(operand_domain.ufl_cargo(), operand_domain)
                # TODO: Stop recreating the expression every time
<<<<<<< HEAD
                expr = fem.Expression(operand, external_operator.eval_points)
                # NOTE: Using expression eval might be expensive
                evaluated_operand = expr.eval(operand_mesh, entities)
=======
                if isinstance(operand, ufl.ExternalOperator):
                    evaluated_operand = evaluate_operands([operand], entities)
                else:
                    expr = fem.Expression(operand, quadrature_points, dtype=external_operator.ref_coefficient.dtype)
                    # NOTE: Using expression eval might be expensive
                    evaluated_operand = expr.eval(operand_mesh, entities)
>>>>>>> f416e13b
            evaluated_operands[operand] = evaluated_operand
    return evaluated_operands


def evaluate_external_operators(
    external_operators: list[FEMExternalOperator],
    evaluated_operands: dict[ufl.core.expr.Expr | int, np.ndarray],
) -> list[list[np.ndarray]]:
    """Evaluates external operators and updates the associated coefficient.

    Args:
        external_operators: A list with external operators to evaluate.
        evaluated_operands: A dictionary mapping all operands to `ndarray`
                            containing their evaluation.

    Returns:
        A list containing the evaluation of the external operators.
    """
    evaluated_operators = []

    for external_operator in external_operators:
        ufl_operands_eval = []
        for operand in external_operator.ufl_operands:
            if isinstance(operand, ufl.ExternalOperator):
                ufl_operands_eval.extend(evaluate_external_operators([operand], evaluated_operands[operand]))
            else:
                ufl_operands_eval.append(evaluated_operands[operand])

        external_operator_eval = external_operator.external_function(external_operator.derivatives)(*ufl_operands_eval)

        # NOTE: Maybe to force the user to return always a tuple?
        if type(external_operator_eval) is tuple:
            np.copyto(external_operator.ref_coefficient.x.array, external_operator_eval[0])
        else:
            try:
                external_operator.ref_coefficient.x.array[external_operator.unrolled_dofmap] = external_operator_eval
            except ValueError:
                external_operator.ref_coefficient.x.array[external_operator.unrolled_dofmap] = external_operator_eval
        evaluated_operators.append(external_operator_eval)

    return evaluated_operators


def unique_external_operators(external_operators: list[FEMExternalOperator]):
    # Use a set to track unique hashes
    unique_hashes = set()
    unique_operators = []
    for ex_op in external_operators:
        h = ex_op.filtering_hash()
        if h not in unique_hashes:
            unique_hashes.add(h)
            unique_operators.append(ex_op)
    return unique_operators


def _replace_action(action: ufl.Action):
    # Extract the trial function associated with ExternalOperator
    N_tilde = action.left().arguments()[-1]
    external_operator_argument = action.right().argument_slots()[-1]
    coefficient = action.right().ref_coefficient
    # NOTE: Is this replace always appropriate?
    arg_dim = len(external_operator_argument.ufl_shape)
    coeff_dim = len(coefficient.ufl_shape)
    indexes = ufl.indices(coeff_dim)
    indexes_contracted = indexes[coeff_dim - arg_dim :]
    replacement = ufl.as_tensor(
        coefficient[indexes] * external_operator_argument[indexes_contracted],
        indexes[: coeff_dim - arg_dim],
    )
    form_replaced = ufl.algorithms.replace(action.left(), {N_tilde: replacement})
    return form_replaced, action.right()


def map_integrands(function, form, only_integral_type=None):
    """Map integrands.

    This function is a slightly modified version of `ufl/ufl/algorithms/map_integrands.py`,
    which is part of the FEniCS Project (https://www.fenicsproject.org) and
    licensed under the GNU Lesser General Public License v3.0

    Original author: Martin Sandve Alnæs

    Apply transform(expression) to each integrand expression in form, or
    to form if it is an Expr.
    """
    if isinstance(form, ufl.Form):
        mapped_integrals = [map_integrands(function, itg, only_integral_type) for itg in form.integrals()]
        nonzero_integrals = [itg for itg in mapped_integrals if not isinstance(itg.integrand(), ufl.constantvalue.Zero)]
        return ufl.Form(nonzero_integrals)
    elif isinstance(form, ufl.Integral):
        itg = form
        if (only_integral_type is None) or (itg.integral_type() in only_integral_type):
            new_itg = function(itg.integrand())
            return itg.reconstruct(integrand=new_itg)
        else:
            return itg
    elif isinstance(form, ufl.FormSum):
        mapped_components = [map_integrands(function, component, only_integral_type) for component in form.components()]
        nonzero_components = [
            (component, w)
            for component, w in zip(mapped_components, form.weights())
            # Catch ufl.Zero and ZeroBaseForm
            if component != 0
        ]

        # Simplify case with one nonzero component and the corresponding weight is 1
        if len(nonzero_components) == 1 and nonzero_components[0][1] == 1:
            return nonzero_components[0][0]
        return sum(w * component for component, w in nonzero_components)

        # return sum(component for component, _ in nonzero_components)

    elif isinstance(form, ufl.Adjoint):
        # Zeros are caught inside `Adjoint.__new__`
        return ufl.adjoint(map_integrands(function, form._form, only_integral_type))

    elif isinstance(form, ufl.Action):
        left = map_integrands(function, form._left, only_integral_type)
        right = form._right
        if isinstance(right, FEMExternalOperator):
            assert right.derivatives != ()
            interim_form, ex_op = _replace_action(ufl.Action(left, right))
            processed_form = map_integrands(function, interim_form)
            function.external_operators.extend([ex_op])
            return processed_form
        # Zeros are caught inside `Action.__new__`
        right = map_integrands(function, right, only_integral_type)
        return ufl.action(left, right)

    elif isinstance(form, ufl.ZeroBaseForm):
        arguments = tuple(map_integrands(function, arg, only_integral_type) for arg in form._arguments)
        return ufl.ZeroBaseForm(arguments)
    elif isinstance(form, ufl.core.expr.Expr | ufl.BaseForm):
        integrand = form
        return function(integrand)
    else:
        raise ValueError("Expecting Form, Integral or Expr.")


class ExternalOperatorReplacer(DAGTraverser):
    """DAGTraverser to replaced external operators with a coefficient in the appropriate space."""

    def __init__(
        self,
        compress: bool | None = True,
        visited_cache: dict[tuple, ufl.core.expr.Expr] | None = None,
        result_cache: dict[ufl.core.expr.Expr, ufl.core.expr.Expr] | None = None,
    ) -> None:
        """Initialise.

        Args:
            compress: If True, ``result_cache`` will be used.
            visited_cache: cache of intermediate results;
                expr -> r = self.process(expr, ...).
            result_cache: cache of result objects for memory reuse, r -> r.

        """
        super().__init__(compress=compress, visited_cache=visited_cache, result_cache=result_cache)
        self._ex_ops = []

    @singledispatchmethod
    def process(
        self,
        o: ufl.core.expr.Expr,
    ) -> ufl.core.expr.Expr:
        """Replace external operators in UFL expressions.

        Args:
            o: `ufl.core.expr.Expr` to be processed.
        """
        self._ex_ops = []
        return super().process(o)

    @property
    def external_operators(self) -> list[FEMExternalOperator]:
        """Return the list of external operators found during processing."""
        return self._ex_ops

    @process.register(ufl.ExternalOperator)
    def _(self, o: ufl.ExternalOperator, *args) -> ufl.core.expr.Expr:
        for operand in o.ufl_operands:
            if isinstance(operand, ufl.ExternalOperator):
                if operand not in self._ex_ops:
                    self._ex_ops.append(operand)
        if o not in self._ex_ops:
            self._ex_ops.append(o)
        return o.ref_coefficient

    @process.register(ufl.core.expr.Expr)
    def _(
        self,
        o: ufl.Argument,
    ) -> ufl.core.expr.Expr:
        """Handle anything else in UFL."""
        return self.reuse_if_untouched(o)


def replace_external_operators(form: ufl.Form) -> tuple[ufl.Form, list[FEMExternalOperator]]:
    """Replace external operators with its reference coefficient.

    Args:
        expr: UFL expression.

    Returns:
        A tuple with the replaced form and the list of external operators found.
    """
    rule = ExternalOperatorReplacer()
    form = ufl.algorithms.apply_derivatives.apply_derivatives(ufl.algorithms.expand_derivatives(form))
    new_form = map_integrands(rule, form)
    return new_form, rule.external_operators<|MERGE_RESOLUTION|>--- conflicted
+++ resolved
@@ -11,7 +11,7 @@
 from ufl.algorithms.analysis import extract_coefficients
 from ufl.constantvalue import as_ufl
 from ufl.core.ufl_type import ufl_type
-<<<<<<< HEAD
+from ufl.corealg.dag_traverser import DAGTraverser
 from ufl.constantvalue import Zero
 from basix.ufl import _ElementBase
 
@@ -39,11 +39,6 @@
         )
     return element
     
-=======
-from ufl.corealg.dag_traverser import DAGTraverser
-
-
->>>>>>> f416e13b
 @ufl_type(num_ops="varying", is_differential=True, use_default_hash=False)
 class FEMExternalOperator(ufl.ExternalOperator):
     """Finite element external operator.
@@ -84,16 +79,8 @@
             dtype: Data type of the external operator.
         """
         ufl_element = function_space.ufl_element()
-<<<<<<< HEAD
         self.ufl_operands = tuple(map(expand_derivatives, map(as_ufl, operands)))  # expend high-level operands
         
-=======
-        if ufl_element.family_name != "quadrature":
-            raise TypeError("FEMExternalOperator currently only supports Quadrature elements.")
-
-        self.ufl_operands = tuple(map(as_ufl, operands))
-
->>>>>>> f416e13b
         if coefficient is not None and coefficient.function_space != function_space:
             raise TypeError("The provided coefficient must be defined on the same function space as the operator.")
         super().__init__(
@@ -106,20 +93,14 @@
         # Define functional space of external operator
         diff_shape = () # extra indexes that come after differentiation
         for i, e in enumerate(self.derivatives):
-<<<<<<< HEAD
             diff_shape += self.ufl_operands[i].ufl_shape * e 
             
         new_shape = self.ufl_shape + diff_shape
-=======
-            new_shape += self.ufl_operands[i].ufl_shape * e
-
->>>>>>> f416e13b
         if new_shape != self.ufl_shape:
             
             # TODO: should we decrease the degree after differentiation?
 
             mesh = function_space.mesh
-<<<<<<< HEAD
             original_element = function_space.ufl_element()
             if original_element.is_mixed:
                 all_sub_els = []
@@ -131,15 +112,6 @@
                 new_element = new_element_from_new_shape(original_element, diff_shape, mesh)
                 
             self.ref_function_space = fem.functionspace(mesh, new_element)
-=======
-            quadrature_element = basix.ufl.quadrature_element(
-                mesh.topology.cell_name(),
-                degree=ufl_element.degree,
-                value_shape=new_shape,
-                dtype=mesh.geometry.x.dtype,
-            )
-            self.ref_function_space = fem.functionspace(mesh, quadrature_element)
->>>>>>> f416e13b
         else:
             self.ref_function_space = function_space
 
@@ -278,18 +250,12 @@
                 operand_domain = ufl.domain.extract_unique_domain(operand)
                 operand_mesh = _mesh.Mesh(operand_domain.ufl_cargo(), operand_domain)
                 # TODO: Stop recreating the expression every time
-<<<<<<< HEAD
-                expr = fem.Expression(operand, external_operator.eval_points)
-                # NOTE: Using expression eval might be expensive
-                evaluated_operand = expr.eval(operand_mesh, entities)
-=======
                 if isinstance(operand, ufl.ExternalOperator):
                     evaluated_operand = evaluate_operands([operand], entities)
                 else:
-                    expr = fem.Expression(operand, quadrature_points, dtype=external_operator.ref_coefficient.dtype)
+                    expr = fem.Expression(operand, external_operator.eval_points, dtype=external_operator.ref_coefficient.dtype)
                     # NOTE: Using expression eval might be expensive
                     evaluated_operand = expr.eval(operand_mesh, entities)
->>>>>>> f416e13b
             evaluated_operands[operand] = evaluated_operand
     return evaluated_operands
 
